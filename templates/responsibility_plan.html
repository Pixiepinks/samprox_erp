<!DOCTYPE html>
<html lang="en">
<head>
    <meta charset="UTF-8" />
    <meta name="viewport" content="width=device-width, initial-scale=1.0" />
    <title>Responsibility Plan | SAMPROX ERP</title>
    <link rel="preconnect" href="https://fonts.googleapis.com" />
    <link rel="preconnect" href="https://fonts.gstatic.com" crossorigin />
    <link href="https://fonts.googleapis.com/css2?family=Inter:wght@400;500;600;700&display=swap" rel="stylesheet" />
    <link rel="stylesheet" href="{{ url_for('static', filename='css/dashboard.css') }}" />
</head>
<body>
    <div class="page">
        <header class="topbar">
            <div class="brand">
                <div class="brand__logo">S</div>
                <div class="brand__details">
                    <p class="brand__name">SAMPROX ERP</p>
                    <p class="brand__section">Responsibility Portal</p>
                </div>
            </div>
            <div class="topbar__actions">
                <div class="user-summary">
                    <span class="user-summary__name" id="user-name"></span>
                    <span class="user-summary__role" id="user-role"></span>
                </div>
                <button type="button" class="button button--secondary" id="logout">Sign out</button>
            </div>
        </header>
        <main class="section">
            <section class="responsibility-plan" aria-labelledby="responsibility-plan-heading">
                <div class="responsibility-plan__header">
                    <div>
                        <h2 class="responsibility-plan__title" id="responsibility-plan-heading">Responsibility plan</h2>
                        <p class="responsibility-plan__description">
                            Assign and monitor managerial responsibilities, plan recurring tasks, and keep everyone informed.
                        </p>
                    </div>
                    <div class="responsibility-plan__header-actions">
                        <button type="button" class="button button--primary" id="responsibility-create-button">
                            New responsibility
                        </button>
                    </div>
                </div>
                <div class="responsibility-plan__utilities">
                    <form class="responsibility-weekly-form" id="responsibility-weekly-form" novalidate>
                        <div class="responsibility-weekly-form__fields">
                            <label class="responsibility-weekly-form__label" for="responsibility-weekly-start">
                                Week starting
                                <input class="responsibility-weekly-form__input" id="responsibility-weekly-start" name="startDate" type="date" />
                            </label>
                            <label class="responsibility-weekly-form__label" for="responsibility-weekly-email">
                                Recipient email
                                <input
                                    class="responsibility-weekly-form__input"
                                    id="responsibility-weekly-email"
                                    name="recipientEmail"
                                    type="email"
                                    placeholder="name@example.com"
                                    required
                                />
                            </label>
                        </div>
                        <button type="submit" class="button button--secondary" id="responsibility-weekly-send">
                            Email Monday–Sunday plan
                        </button>
                    </form>
                    <p class="responsibility-plan__message" id="responsibility-weekly-message" hidden></p>
                </div>
                <div class="table-container">
                    <table class="team-table responsibility-table">
                        <thead>
                            <tr>
                                <th scope="col">Responsibility No</th>
                                <th scope="col">Title</th>
                                <th scope="col">Progress</th>
                                <th scope="col">Unit of Measure</th>
                                <th scope="col">Responsible</th>
                                <th scope="col">Actual</th>
                                <th scope="col">Performance Metric</th>
                                <th scope="col">Detail</th>
                                <th scope="col">Assigned by</th>
                                <th scope="col">Assigned to</th>
                                <th scope="col">Delegated to</th>
                                <th scope="col">Scheduled for</th>
                                <th scope="col">5D Action</th>
                                <th scope="col">Created</th>
                                <th scope="col">Update</th>
                            </tr>
                        </thead>
                        <tbody id="responsibility-table-body"></tbody>
                    </table>
                </div>
                <p class="responsibility-plan__empty" id="responsibility-empty" hidden>
                    No responsibilities have been added yet.
                </p>
                <p class="responsibility-plan__message" id="responsibility-message" hidden></p>
            </section>
        </main>
    </div>
    <div class="modal" id="responsibility-modal" hidden aria-hidden="true">
        <div class="modal__overlay" data-modal-dismiss></div>
        <div class="modal__content" role="dialog" aria-modal="true" aria-labelledby="responsibility-modal-title">
            <header class="modal__header">
                <h2 class="modal__title" id="responsibility-modal-title">New responsibility</h2>
                <button type="button" class="modal__close" id="responsibility-modal-close" aria-label="Close responsibility form">
                    <span aria-hidden="true">&times;</span>
                </button>
            </header>
            <div class="modal__body">
                <p class="modal__hint">Define the responsibility, choose the recurrence, and notify the appropriate manager.</p>
                <p class="alert alert--error" id="responsibility-form-error" hidden></p>
                <form class="edit-form" id="responsibility-form" novalidate>
                    <div class="edit-form__grid">
                        <div class="edit-form__field">
                            <label class="edit-form__label" for="responsibility-title">Title <span class="required">*</span></label>
                            <input class="edit-form__input" id="responsibility-title" name="title" type="text" required />
                        </div>
                        <div class="edit-form__field edit-form__field--full">
                            <label class="edit-form__label" for="responsibility-description">Description</label>
                            <textarea class="edit-form__input" id="responsibility-description" name="description" rows="3"></textarea>
                        </div>
                        <div class="edit-form__field edit-form__field--full">
                            <label class="edit-form__label" for="responsibility-detail">Detail</label>
                            <textarea class="edit-form__input" id="responsibility-detail" name="detail" rows="3"></textarea>
                        </div>
                        <div class="edit-form__field">
                            <label class="edit-form__label" for="responsibility-date">First scheduled date <span class="required">*</span></label>
                            <input class="edit-form__input" id="responsibility-date" name="scheduledFor" type="date" required />
                        </div>
                        <div class="edit-form__field">
                            <label class="edit-form__label" for="responsibility-recurrence">Recurrence <span class="required">*</span></label>
                            <select class="edit-form__input" id="responsibility-recurrence" name="recurrence" required>
                                <option value="does_not_repeat">Does not repeat</option>
                                <option value="monday_to_friday">Monday to Friday</option>
                                <option value="daily">Daily</option>
                                <option value="weekly">Weekly on (Today)</option>
                                <option value="monthly">Monthly on (Today)</option>
                                <option value="annually">Annually on (Today)</option>
                                <option value="custom">Custom</option>
                            </select>
                        </div>
                        <fieldset class="edit-form__field edit-form__field--full" id="responsibility-custom-days" hidden>
                            <legend class="edit-form__label">Custom weekdays <span class="required">*</span></legend>
                            <div class="responsibility-custom-weekdays" id="responsibility-custom-weekdays">
                                <label class="responsibility-custom-weekdays__option">
                                    <input type="checkbox" value="0" name="customWeekdays" />
                                    <span>Monday</span>
                                </label>
                                <label class="responsibility-custom-weekdays__option">
                                    <input type="checkbox" value="1" name="customWeekdays" />
                                    <span>Tuesday</span>
                                </label>
                                <label class="responsibility-custom-weekdays__option">
                                    <input type="checkbox" value="2" name="customWeekdays" />
                                    <span>Wednesday</span>
                                </label>
                                <label class="responsibility-custom-weekdays__option">
                                    <input type="checkbox" value="3" name="customWeekdays" />
                                    <span>Thursday</span>
                                </label>
                                <label class="responsibility-custom-weekdays__option">
                                    <input type="checkbox" value="4" name="customWeekdays" />
                                    <span>Friday</span>
                                </label>
                                <label class="responsibility-custom-weekdays__option">
                                    <input type="checkbox" value="5" name="customWeekdays" />
                                    <span>Saturday</span>
                                </label>
                                <label class="responsibility-custom-weekdays__option">
                                    <input type="checkbox" value="6" name="customWeekdays" />
                                    <span>Sunday</span>
                                </label>
                            </div>
                        </fieldset>
                        <div class="edit-form__field">
                            <label class="edit-form__label" for="responsibility-assignee">Assign to <span class="required">*</span></label>
                            <select class="edit-form__input" id="responsibility-assignee" name="assigneeId" required>
                                <option value="">Select a team member</option>
                            </select>
                        </div>
                        <div class="edit-form__field">
                            <label class="edit-form__label" for="responsibility-action">5D Action <span class="required">*</span></label>
                            <select class="edit-form__input" id="responsibility-action" name="action" required>
                                <option value="">Select</option>
                                <option value="done">Done</option>
                                <option value="delegated">Delegated</option>
                                <option value="deferred">Deferred</option>
                                <option value="discussed">Discussed</option>
                                <option value="deleted">Deleted</option>
                            </select>
                        </div>
                        <div class="edit-form__field" id="responsibility-delegated-field" hidden>
                            <label class="edit-form__label" for="responsibility-delegated-to">Delegated to <span class="required">*</span></label>
                            <select class="edit-form__input" id="responsibility-delegated-to" name="delegatedToId">
                                <option value="">Select a team member</option>
                            </select>
                        </div>
                        <div class="edit-form__field">
                            <label class="edit-form__label" for="responsibility-progress">Progress (%)</label>
                            <input
                                class="edit-form__input"
                                id="responsibility-progress"
                                name="progress"
                                type="number"
                                min="0"
                                max="100"
                                step="1"
                                inputmode="numeric"
                                value="0"
                            />
                        </div>
                        <div class="edit-form__field">
                            <label class="edit-form__label" for="responsibility-performance-unit">Unit of measure <span class="required">*</span></label>
                            <select
                                class="edit-form__input"
                                id="responsibility-performance-unit"
                                name="performanceUnit"
                                required
                            ></select>
                        </div>
                        <div class="edit-form__field">
                            <label class="edit-form__label" for="responsibility-performance-responsible">Responsible <span class="required">*</span></label>
                            <input
                                class="edit-form__input"
                                id="responsibility-performance-responsible"
                                name="performanceResponsible"
                                required
                            />
                        </div>
                        <div class="edit-form__field">
                            <label class="edit-form__label" for="responsibility-performance-actual">Actual</label>
                            <input
                                class="edit-form__input"
                                id="responsibility-performance-actual"
                                name="performanceActual"
                            />
                        </div>
                        <div class="edit-form__field">
                            <label class="edit-form__label" for="responsibility-performance-metric">Performance metric</label>
                            <input
                                class="edit-form__input"
                                id="responsibility-performance-metric"
                                type="text"
                                readonly
                                tabindex="-1"
                            />
                        </div>
                        <div class="edit-form__field edit-form__field--full">
                            <span class="edit-form__label">Email notifications</span>
                            <div class="edit-form__group edit-form__group--columns">
                                <div class="edit-form__subfield">
                                    <label class="edit-form__label--sub" for="responsibility-recipient">To <span class="required">*</span></label>
                                    <input
                                        class="edit-form__input"
                                        id="responsibility-recipient"
                                        name="recipientEmail"
                                        type="email"
                                        inputmode="email"
                                        required
                                        autocomplete="email"
                                    />
                                </div>
                                <div class="edit-form__subfield">
                                    <label class="edit-form__label--sub" for="responsibility-cc">CC</label>
                                    <input
                                        class="edit-form__input"
                                        id="responsibility-cc"
                                        name="ccEmail"
                                        type="email"
                                        inputmode="email"
                                        autocomplete="email"
                                        placeholder="name@example.com"
                                    />
                                </div>
                            </div>
                        </div>
                    </div>
                    <input type="hidden" id="responsibility-action-notes" name="actionNotes" />
                    <div class="modal__actions">
                        <button type="button" class="button button--ghost" id="responsibility-cancel">Cancel</button>
                        <button type="submit" class="button button--primary" id="responsibility-submit">Save responsibility</button>
                    </div>
                </form>
            </div>
        </div>
    </div>
    <div class="modal" id="responsibility-action-notes-modal" hidden aria-hidden="true">
        <div class="modal__overlay" data-modal-dismiss></div>
        <div class="modal__content" role="dialog" aria-modal="true" aria-labelledby="responsibility-action-notes-title">
            <header class="modal__header">
                <h2 class="modal__title" id="responsibility-action-notes-title">Discussion details</h2>
                <button type="button" class="modal__close" id="responsibility-action-notes-close" aria-label="Close notes editor">
                    <span aria-hidden="true">&times;</span>
                </button>
            </header>
            <div class="modal__body">
                <p class="modal__hint">Record discussion points or reasons for the selected 5D action.</p>
                <p class="alert alert--error" id="responsibility-action-notes-error" hidden></p>
                <div class="edit-form__field edit-form__field--full">
                    <label class="edit-form__label" for="responsibility-action-notes-text">Notes <span class="required">*</span></label>
                    <textarea class="edit-form__input" id="responsibility-action-notes-text" rows="4"></textarea>
                </div>
                <div class="modal__actions">
                    <button type="button" class="button button--ghost" id="responsibility-action-notes-cancel">Cancel</button>
                    <button type="button" class="button button--primary" id="responsibility-action-notes-save">Save notes</button>
                </div>
            </div>
        </div>
    </div>
    <script>
        const token = localStorage.getItem("samprox_token");
        const userRaw = localStorage.getItem("samprox_user");
        let user;

        try {
            user = userRaw ? JSON.parse(userRaw) : null;
        } catch (_) {
            user = null;
        }

        if (!token || !user) {
            window.location.href = "/";
        }

        if (user?.role !== "outside_manager") {
            window.location.replace("/mind");
        }

        const roleLabels = {
            admin: "Admin",
            production_manager: "Production Manager",
            maintenance_manager: "Maintenance Manager",
            finance_manager: "Finance Manager",
            technician: "Technician",
            outside_manager: "Member Of Rainbow Group",
        };

        const userNameEl = document.getElementById("user-name");
        const userRoleEl = document.getElementById("user-role");
        const logoutButton = document.getElementById("logout");

        userNameEl.textContent = user?.name || "Unknown";
        userRoleEl.textContent = roleLabels[user?.role] || "";

        logoutButton.addEventListener("click", async () => {
            try {
                await fetch("/api/auth/logout", { method: "POST", credentials: "include" });
            } catch (error) {
                console.error("Failed to log out", error);
            } finally {
                localStorage.removeItem("samprox_token");
                localStorage.removeItem("samprox_user");
                window.location.href = "/";
            }
        });

        const authHeaders = {
            Accept: "application/json",
            ...(token ? { Authorization: `Bearer ${token}` } : {}),
        };

        const responsibilityTableBody = document.getElementById("responsibility-table-body");
        const responsibilityEmptyState = document.getElementById("responsibility-empty");
        const responsibilityMessage = document.getElementById("responsibility-message");
        const responsibilityWeeklyForm = document.getElementById("responsibility-weekly-form");
        const responsibilityWeeklyMessage = document.getElementById("responsibility-weekly-message");
        const responsibilityWeeklyStartInput = document.getElementById("responsibility-weekly-start");
        const responsibilityWeeklyEmailInput = document.getElementById("responsibility-weekly-email");
        const responsibilityWeeklySendButton = document.getElementById("responsibility-weekly-send");
        const responsibilityCreateButton = document.getElementById("responsibility-create-button");
        const responsibilityModal = document.getElementById("responsibility-modal");
        const responsibilityModalTitle = document.getElementById("responsibility-modal-title");
        const responsibilityModalClose = document.getElementById("responsibility-modal-close");
        const responsibilityCancelButton = document.getElementById("responsibility-cancel");
        const responsibilityForm = document.getElementById("responsibility-form");
        const responsibilityFormError = document.getElementById("responsibility-form-error");
        const responsibilityTitleInput = document.getElementById("responsibility-title");
        const responsibilityDescriptionInput = document.getElementById("responsibility-description");
        const responsibilityDateInput = document.getElementById("responsibility-date");
        const responsibilityRecurrenceSelect = document.getElementById("responsibility-recurrence");
        const responsibilityCustomDays = document.getElementById("responsibility-custom-days");
        const responsibilityCustomWeekdays = document.getElementById("responsibility-custom-weekdays");
        const responsibilityAssigneeSelect = document.getElementById("responsibility-assignee");
        const responsibilityDetailInput = document.getElementById("responsibility-detail");
        const responsibilityActionSelect = document.getElementById("responsibility-action");
        const responsibilityDelegatedField = document.getElementById("responsibility-delegated-field");
        const responsibilityDelegatedSelect = document.getElementById("responsibility-delegated-to");
        const responsibilityProgressInput = document.getElementById("responsibility-progress");
        const responsibilityPerformanceUnitSelect = document.getElementById("responsibility-performance-unit");
        const responsibilityPerformanceResponsibleInput = document.getElementById(
            "responsibility-performance-responsible",
        );
        const responsibilityPerformanceActualInput = document.getElementById(
            "responsibility-performance-actual",
        );
        const responsibilityPerformanceMetricInput = document.getElementById("responsibility-performance-metric");
        const responsibilityRecipientInput = document.getElementById("responsibility-recipient");
        const responsibilityCcInput = document.getElementById("responsibility-cc");
        const responsibilityActionNotesInput = document.getElementById("responsibility-action-notes");
        const responsibilitySubmitButton = document.getElementById("responsibility-submit");
        const responsibilityModalOverlay = responsibilityModal?.querySelector("[data-modal-dismiss]");
        const responsibilityActionNotesModal = document.getElementById("responsibility-action-notes-modal");
        const responsibilityActionNotesClose = document.getElementById("responsibility-action-notes-close");
        const responsibilityActionNotesTextarea = document.getElementById("responsibility-action-notes-text");
        const responsibilityActionNotesError = document.getElementById("responsibility-action-notes-error");
        const responsibilityActionNotesSave = document.getElementById("responsibility-action-notes-save");
        const responsibilityActionNotesCancel = document.getElementById("responsibility-action-notes-cancel");
        const responsibilityActionNotesOverlay = responsibilityActionNotesModal?.querySelector("[data-modal-dismiss]");
        const responsibilityModalDefaultTitle =
            responsibilityModalTitle?.textContent?.trim() || "New responsibility";
        const responsibilitySubmitDefaultText =
            responsibilitySubmitButton?.textContent?.trim() || "Save responsibility";
        const responsibilityTeamMembers = new Map();
        let responsibilityEditingTaskId = null;
        let responsibilityEditingTask = null;

        const preferNonEmptyString = (...values) => {
            for (const value of values) {
                if (typeof value !== "string") {
                    continue;
                }

                const trimmed = value.trim();
                if (trimmed) {
                    return trimmed;
                }
            }

            return "";
        };

        const assignerNameFallback = (user) =>
            preferNonEmptyString(
                user?.nickname,
                user?.name,
                user?.regNumber,
                user?.reg_number,
                user?.email,
            );

        const resolveTeamMemberName = (id) => getStoredTeamMemberName(id) || "";

        const getMemberDisplayName = (member) => {
            const candidates = [member?.name, member?.nickname, member?.regNumber];

            for (const candidate of candidates) {
                if (typeof candidate === "string") {
                    const trimmed = candidate.trim();
                    if (trimmed) {
                        return trimmed;
                    }
                }
            }

            return "Team member";
        };

        const RESPONSIBILITY_WEEKDAY_NAMES = [
            "Monday",
            "Tuesday",
            "Wednesday",
            "Thursday",
            "Friday",
            "Saturday",
            "Sunday",
        ];

        const RESPONSIBILITY_RECURRENCE_LABELS = {
            does_not_repeat: "Does not repeat",
            monday_to_friday: "Monday to Friday",
            daily: "Daily",
            weekly: "Weekly on (Today)",
            monthly: "Monthly on (Today)",
            annually: "Annually on (Today)",
            custom: "Custom",
        };

        const RESPONSIBILITY_STATUS_LABELS = {
            planned: "Planned",
            in_progress: "In progress",
            completed: "Completed",
            cancelled: "Cancelled",
        };

        const RESPONSIBILITY_ACTION_LABELS = {
            done: "Done",
            delegated: "Delegated",
            deferred: "Deferred",
            discussed: "Discussed",
            deleted: "Deleted",
        };

        const ACTIONS_REQUIRING_NOTES = new Set(["delegated", "deferred", "discussed", "deleted"]);

        const PERFORMANCE_DEFAULT_UNIT = "percentage_pct";
        const PERFORMANCE_UNIT_VALUES = [
            "date",
            "time",
            "hours",
            "minutes",
            "days",
            "weeks",
            "months",
            "years",
            "quantity_based",
            "qty",
            "units",
            "pieces",
            "batches",
            "items",
            "parcels",
            "orders",
            "amount_lkr",
            "revenue",
            "cost",
            "expense",
            "profit",
            "savings",
            "margin_pct",
            "number",
            "count",
            "score",
            "frequency",
            "rate",
            "index",
            "kg",
            "tonnes",
            "litres",
            "meters",
            "kwh",
            "rpm",
            "quality_metric",
            "percentage_pct",
            "error_rate_pct",
            "success_rate_pct",
            "defects_per_unit",
            "accuracy_pct",
            "compliance_pct",
            "time_per_unit",
            "units_per_hour",
            "cycle_time",
            "lead_time",
            "customer_count",
            "leads",
            "conversion_pct",
            "tickets_resolved",
            "response_time",
            "milestones",
            "stages",
            "completion_pct",
            "tasks_completed",
            "sla_pct",
        ];

        const PERFORMANCE_LABEL_OVERRIDES = {
            quantity_based: "Quantity-based",
            qty: "Quantity (Qty)",
            amount_lkr: "Amount (LKR)",
            kg: "Kilograms (kg)",
            kwh: "kWh",
            rpm: "RPM",
            quality_metric: "Quality Metrics",
            percentage_pct: "Percentage (%)",
            margin_pct: "Margin (%)",
            error_rate_pct: "Error Rate (%)",
            success_rate_pct: "Success Rate (%)",
            accuracy_pct: "Accuracy (%)",
            compliance_pct: "Compliance (%)",
            conversion_pct: "Conversion (%)",
            completion_pct: "Completion (%)",
            sla_pct: "SLA (%)",
            time_per_unit: "Time per Unit",
            units_per_hour: "Units per Hour",
            cycle_time: "Cycle Time",
            lead_time: "Lead Time",
            response_time: "Response Time (Minutes/Hours)",
            customer_count: "Customer Count",
            tickets_resolved: "Tickets Resolved",
            tasks_completed: "Tasks Completed",
        };

        const PERFORMANCE_INTEGER_UNITS = new Set([
            "quantity_based",
            "qty",
            "units",
            "pieces",
            "batches",
            "items",
            "parcels",
            "orders",
            "number",
            "count",
            "score",
            "frequency",
            "rate",
            "index",
            "customer_count",
            "leads",
            "tickets_resolved",
            "milestones",
            "stages",
            "tasks_completed",
        ]);

        const PERFORMANCE_PERCENT_UNITS = new Set([
            "margin_pct",
            "percentage_pct",
            "error_rate_pct",
            "success_rate_pct",
            "accuracy_pct",
            "compliance_pct",
            "conversion_pct",
            "completion_pct",
            "sla_pct",
        ]);

        const PERFORMANCE_CURRENCY_UNITS = new Set([
            "amount_lkr",
            "revenue",
            "cost",
            "expense",
            "profit",
            "savings",
        ]);

        const PERFORMANCE_DATE_UNITS = new Set(["date"]);
        const PERFORMANCE_TIME_UNITS = new Set(["time"]);
        const PERFORMANCE_DURATION_UNITS = new Set([
            "hours",
            "minutes",
            "days",
            "weeks",
            "months",
            "years",
            "time_per_unit",
            "units_per_hour",
            "cycle_time",
            "lead_time",
            "response_time",
        ]);

        const PERFORMANCE_DECIMAL_STEP_UNITS = new Set([
            "kg",
            "tonnes",
            "litres",
            "meters",
            "kwh",
            "rpm",
            "quality_metric",
            "defects_per_unit",
        ]);

        const PERFORMANCE_CURRENCY_FORMATTER = new Intl.NumberFormat(undefined, {
            style: "currency",
            currency: "LKR",
            minimumFractionDigits: 2,
            maximumFractionDigits: 2,
        });

        const PERFORMANCE_NUMBER_FORMATTERS = new Map();
        const PERFORMANCE_EPOCH_MS = Date.UTC(1970, 0, 1);

        const getNumberFormatter = (decimals = 2) => {
            const key = Number(decimals);
            if (!PERFORMANCE_NUMBER_FORMATTERS.has(key)) {
                PERFORMANCE_NUMBER_FORMATTERS.set(
                    key,
                    new Intl.NumberFormat(undefined, {
                        minimumFractionDigits: Math.max(0, decimals),
                        maximumFractionDigits: Math.max(0, decimals),
                    }),
                );
            }
            return PERFORMANCE_NUMBER_FORMATTERS.get(key);
        };

        const toTitleCase = (value) =>
            String(value || "")
                .replace(/_/g, " ")
                .replace(/\b\w/g, (letter) => letter.toUpperCase());

        const getPerformanceConfig = (unitValue) => {
            const normalized = (unitValue || PERFORMANCE_DEFAULT_UNIT).toString().trim() || PERFORMANCE_DEFAULT_UNIT;
            const label = PERFORMANCE_LABEL_OVERRIDES[normalized] || toTitleCase(normalized);
            const config = {
                value: normalized,
                label,
                input: "number",
                format: "decimal",
                step: "0.1",
                decimals: 2,
                metricDecimals: 1,
            };

            if (PERFORMANCE_DATE_UNITS.has(normalized)) {
                config.input = "date";
                config.format = "date";
                config.decimals = 0;
                config.metricDecimals = 0;
            } else if (PERFORMANCE_TIME_UNITS.has(normalized)) {
                config.input = "time";
                config.format = "time";
                config.decimals = 0;
                config.metricDecimals = 0;
            } else if (PERFORMANCE_PERCENT_UNITS.has(normalized)) {
                config.format = "percentage";
                config.step = "0.1";
                config.decimals = 1;
                config.metricDecimals = 1;
            } else if (PERFORMANCE_CURRENCY_UNITS.has(normalized)) {
                config.format = "currency";
                config.step = "0.01";
                config.decimals = 2;
                config.metricDecimals = 2;
            } else if (PERFORMANCE_INTEGER_UNITS.has(normalized)) {
                config.format = "integer";
                config.step = "1";
                config.decimals = 0;
                config.metricDecimals = 0;
            } else if (PERFORMANCE_DURATION_UNITS.has(normalized)) {
                config.step = "0.1";
                config.decimals = 2;
                config.metricDecimals = 1;
            } else if (PERFORMANCE_DECIMAL_STEP_UNITS.has(normalized)) {
                config.step = "0.01";
                config.decimals = 2;
                config.metricDecimals = 2;
            }

            return config;
        };

        const roundHalfAwayFromZero = (value, decimals = 0) => {
            if (!Number.isFinite(value)) {
                return value;
            }
            const factor = 10 ** decimals;
            if (value >= 0) {
                return Math.round(value * factor) / factor;
            }
            return -Math.round(Math.abs(value) * factor) / factor;
        };

        const parsePerformanceInputValue = (rawValue, unitValue, config) => {
            const value = rawValue == null ? "" : rawValue.toString().trim();
            if (!value) {
                return { numeric: null, isBlank: true, isValid: true };
            }

            if (config.format === "date") {
                const parsed = new Date(`${value}T00:00:00Z`);
                if (Number.isNaN(parsed.getTime())) {
                    return { numeric: null, isBlank: false, isValid: false };
                }
                const days = Math.floor((parsed.getTime() - PERFORMANCE_EPOCH_MS) / 86_400_000);
                return { numeric: days, isBlank: false, isValid: true };
            }

            if (config.format === "time") {
                const parts = value.split(":");
                if (parts.length < 2) {
                    return { numeric: null, isBlank: false, isValid: false };
                }
                const hours = Number.parseInt(parts[0], 10);
                const minutes = Number.parseInt(parts[1], 10);
                if (!Number.isFinite(hours) || Number.isNaN(minutes)) {
                    return { numeric: null, isBlank: false, isValid: false };
                }
                return { numeric: hours * 60 + minutes, isBlank: false, isValid: true };
            }

            const numeric = Number.parseFloat(value);
            if (!Number.isFinite(numeric)) {
                return { numeric: null, isBlank: false, isValid: false };
            }
            return { numeric, isBlank: false, isValid: true };
        };

        const formatNumberWithDecimals = (value, decimals = 2) => {
            if (!Number.isFinite(value)) {
                return String(value ?? "");
            }
            return getNumberFormatter(decimals).format(value);
        };

        const formatPerformanceValueDisplay = (rawValue, unitValue, config) => {
            if (rawValue === null || rawValue === undefined || rawValue === "") {
                return "—";
            }
            if (config.format === "date" || config.format === "time") {
                return rawValue;
            }
            const numeric = Number.parseFloat(rawValue);
            if (!Number.isFinite(numeric)) {
                return rawValue;
            }
            if (config.format === "currency") {
                return PERFORMANCE_CURRENCY_FORMATTER.format(numeric);
            }
            if (config.format === "percentage") {
                return `${formatNumberWithDecimals(numeric, config.decimals ?? 1)}%`;
            }
            const decimals = config.format === "integer" ? 0 : config.decimals ?? 2;
            return formatNumberWithDecimals(numeric, decimals);
        };

        const formatResponsibilityDelegations = (task, unitValue, performanceConfig) => {
            const delegations = Array.isArray(task?.delegations) ? task.delegations : [];

            if (delegations.length === 0) {
                const fallback = preferNonEmptyString(
                    task?.delegatedTo?.name,
                    task?.delegatedToName,
<<<<<<< HEAD
                    getResponsibilityTeamMemberDisplay(task, "delegatedTo"),
                    assignerNameFallback(task?.delegatedTo),
=======
                    delegatedMemberDisplay,
                    delegatedUserDisplay,
>>>>>>> 56f20183
                    task?.delegatedTo?.email,
                );
                return fallback || "—";
            }

            const parts = delegations
                .map((entry) => {
                    if (!entry) {
                        return null;
                    }

                    const delegateName = preferNonEmptyString(
                        entry?.delegateName,
<<<<<<< HEAD
                        resolveTeamMemberName(entry?.delegateId),
                        assignerNameFallback(entry?.delegate),
=======
                        entry?.delegate?.name,
                        delegateMemberDisplay,
                        delegateUserDisplay,
>>>>>>> 56f20183
                        entry?.delegate?.email,
                    );

                    const rawValue =
                        entry?.allocatedValue ??
                        entry?.allocated_value ??
                        entry?.value ??
                        "";

                    let formattedValue = rawValue;
                    if (rawValue !== null && rawValue !== undefined && rawValue !== "") {
                        formattedValue = formatPerformanceValueDisplay(
                            rawValue,
                            unitValue,
                            performanceConfig,
                        );
                    }

                    if (delegateName && formattedValue && formattedValue !== "—") {
                        return `${delegateName} (${formattedValue})`;
                    }

                    return delegateName || null;
                })
                .filter(Boolean);

            return parts.length > 0 ? parts.join(", ") : "—";
        };

        const formatTimeDifference = (minutes) => {
            if (!Number.isFinite(minutes)) {
                return "—";
            }
            if (minutes === 0) {
                return "0m";
            }
            const prefix = minutes > 0 ? "+" : "-";
            const absolute = Math.abs(Math.trunc(minutes));
            const hours = Math.floor(absolute / 60);
            const mins = absolute % 60;
            const parts = [];
            if (hours > 0) {
                parts.push(`${hours}h`);
            }
            if (mins > 0 || hours === 0) {
                parts.push(`${mins}m`);
            }
            return `${prefix}${parts.join(" ")}`;
        };

        const formatPerformanceMetricDisplay = (rawMetric, unitValue, config) => {
            if (rawMetric === null || rawMetric === undefined || rawMetric === "") {
                return "—";
            }
            const metric = Number.parseFloat(rawMetric);
            if (!Number.isFinite(metric)) {
                return "—";
            }
            if (config.format === "date") {
                if (metric === 0) {
                    return "0 days";
                }
                const suffix = Math.abs(metric) === 1 ? "day" : "days";
                return `${metric > 0 ? "+" : ""}${metric} ${suffix}`;
            }
            if (config.format === "time") {
                return formatTimeDifference(metric);
            }
            if (config.format === "currency") {
                const formatted = PERFORMANCE_CURRENCY_FORMATTER.format(metric);
                return metric > 0 ? `+${formatted}` : formatted;
            }
            if (config.format === "percentage") {
                const absolute = Math.abs(metric);
                const formatted = formatNumberWithDecimals(absolute, config.metricDecimals ?? 1);
                if (metric === 0) {
                    return `${formatted}%`;
                }
                return `${metric > 0 ? "+" : "-"}${formatted}%`;
            }
            const decimals = config.format === "integer" ? 0 : config.metricDecimals ?? 1;
            const formatted = formatNumberWithDecimals(Math.abs(metric), decimals);
            if (metric === 0) {
                return formatted;
            }
            return `${metric > 0 ? "+" : "-"}${formatted}`;
        };

        const calculatePerformanceMetricNumeric = (unitValue, responsibleNumeric, actualNumeric, config) => {
            if (!Number.isFinite(responsibleNumeric) || !Number.isFinite(actualNumeric)) {
                return null;
            }
            if (config.format === "date" || config.format === "time") {
                return actualNumeric - responsibleNumeric;
            }
            return roundHalfAwayFromZero(actualNumeric - responsibleNumeric, config.metricDecimals ?? 1);
        };

        const populatePerformanceUnitOptions = () => {
            if (!responsibilityPerformanceUnitSelect) {
                return;
            }
            responsibilityPerformanceUnitSelect.innerHTML = "";
            PERFORMANCE_UNIT_VALUES.forEach((unit) => {
                const config = getPerformanceConfig(unit);
                const option = document.createElement("option");
                option.value = unit;
                option.textContent = config.label;
                responsibilityPerformanceUnitSelect.appendChild(option);
            });
        };

        const getSelectedPerformanceConfig = () => {
            const unitValue = responsibilityPerformanceUnitSelect?.value || PERFORMANCE_DEFAULT_UNIT;
            return getPerformanceConfig(unitValue);
        };

        const applyPerformanceInputAttributes = (input, config) => {
            if (!input) {
                return;
            }
            if (config.input === "date") {
                input.type = "date";
                input.removeAttribute("step");
                input.removeAttribute("min");
                input.removeAttribute("max");
                input.removeAttribute("inputmode");
            } else if (config.input === "time") {
                input.type = "time";
                input.step = "60";
                input.removeAttribute("min");
                input.removeAttribute("max");
                input.removeAttribute("inputmode");
            } else {
                input.type = "number";
                if (config.step) {
                    input.step = config.step;
                } else {
                    input.removeAttribute("step");
                }
                if (config.min !== undefined) {
                    input.min = String(config.min);
                } else {
                    input.removeAttribute("min");
                }
                if (config.max !== undefined) {
                    input.max = String(config.max);
                } else {
                    input.removeAttribute("max");
                }
                input.inputMode = config.format === "integer" ? "numeric" : "decimal";
            }
        };

        const updatePerformanceUnitState = () => {
            const config = getSelectedPerformanceConfig();
            applyPerformanceInputAttributes(responsibilityPerformanceResponsibleInput, config);
            applyPerformanceInputAttributes(responsibilityPerformanceActualInput, config);
        };

        const updatePerformanceMetricDisplay = () => {
            if (!responsibilityPerformanceMetricInput) {
                return;
            }
            const config = getSelectedPerformanceConfig();
            const unitValue = config.value;
            const responsibleState = parsePerformanceInputValue(
                responsibilityPerformanceResponsibleInput?.value,
                unitValue,
                config,
            );
            const actualState = parsePerformanceInputValue(
                responsibilityPerformanceActualInput?.value,
                unitValue,
                config,
            );

            if (!responsibleState.isValid) {
                responsibilityPerformanceMetricInput.value = "—";
                return;
            }

            if (actualState.isBlank || !actualState.isValid) {
                responsibilityPerformanceMetricInput.value = "—";
                return;
            }

            const metricNumeric = calculatePerformanceMetricNumeric(
                unitValue,
                responsibleState.numeric,
                actualState.numeric,
                config,
            );
            responsibilityPerformanceMetricInput.value = formatPerformanceMetricDisplay(
                metricNumeric,
                unitValue,
                config,
            );
        };

        const PROGRESS_COLOR_RED = [217, 45, 32];
        const PROGRESS_COLOR_YELLOW = [254, 200, 75];
        const PROGRESS_COLOR_GREEN = [18, 183, 106];
        const PROGRESS_COLOR_GRAY = [152, 162, 179];

        const clampProgressValue = (value) => {
            if (value === null || value === undefined || value === "") {
                return 0;
            }
            const parsed = Number.parseFloat(value);
            if (Number.isNaN(parsed)) {
                return 0;
            }
            const rounded = Math.round(parsed);
            return Math.min(100, Math.max(0, rounded));
        };

        const interpolateProgressColor = (start, end, ratio) => {
            return start.map((component, index) => component + (end[index] - component) * ratio);
        };

        const toRgbString = (components) => {
            const [r, g, b] = components.map((component) => Math.round(component));
            return `rgb(${r}, ${g}, ${b})`;
        };

        const resolveProgressColor = (value, action) => {
            if (action === "deleted") {
                return toRgbString(PROGRESS_COLOR_GRAY);
            }
            if (value <= 0) {
                return toRgbString(PROGRESS_COLOR_RED);
            }
            if (value >= 100) {
                return toRgbString(PROGRESS_COLOR_GREEN);
            }
            if (value <= 50) {
                const ratio = value / 50;
                const color = interpolateProgressColor(PROGRESS_COLOR_RED, PROGRESS_COLOR_YELLOW, ratio);
                return toRgbString(color);
            }
            const ratio = (value - 50) / 50;
            const color = interpolateProgressColor(PROGRESS_COLOR_YELLOW, PROGRESS_COLOR_GREEN, ratio);
            return toRgbString(color);
        };

        const resolveProgressTextColor = (value, action) => {
            if (action === "deleted") {
                return "#1D2939";
            }
            return value >= 45 ? "#FFFFFF" : "#1D2939";
        };

        const renderResponsibilityProgress = (task) => {
            const action = task?.action || "";
            const progressValue = clampProgressValue(task?.progress);
            const statusText = formatResponsibilityStatus(task?.status);
            const displayText = `${progressValue}%`;
            const color = resolveProgressColor(progressValue, action);
            const textColor = resolveProgressTextColor(progressValue, action);
            const ariaText = statusText ? `${displayText} complete – ${statusText}` : `${displayText} complete`;
            const tooltipText = statusText ? `${displayText} complete • ${statusText}` : `${displayText} complete`;

            const container = document.createElement("div");
            container.className = "responsibility-progress";

            const track = document.createElement("div");
            track.className = "responsibility-progress__track";
            track.setAttribute("role", "progressbar");
            track.setAttribute("aria-valuemin", "0");
            track.setAttribute("aria-valuemax", "100");
            track.setAttribute("aria-valuenow", String(progressValue));
            track.setAttribute("aria-valuetext", ariaText);
            track.title = tooltipText;

            const fill = document.createElement("div");
            fill.className = "responsibility-progress__fill";
            fill.style.width = `${progressValue}%`;
            fill.style.backgroundColor = color;
            if (progressValue > 0) {
                fill.style.minWidth = "4px";
            }

            const text = document.createElement("span");
            text.className = "responsibility-progress__text";
            text.textContent = displayText;
            text.style.color = textColor;

            track.append(fill, text);
            container.append(track);

            return container;
        };

        const updateDelegatedVisibility = (actionValue) => {
            if (!responsibilityDelegatedField || !responsibilityDelegatedSelect) {
                return;
            }
            const requiresDelegated = actionValue === "delegated";
            responsibilityDelegatedField.hidden = !requiresDelegated;
            if (requiresDelegated) {
                responsibilityDelegatedSelect.setAttribute("required", "required");
            } else {
                responsibilityDelegatedSelect.removeAttribute("required");
                responsibilityDelegatedSelect.value = "";
            }
        };

        const setPlanMessage = (element, message, variant = "info") => {
            if (!element) {
                return;
            }

            const classes = ["responsibility-plan__message", `responsibility-plan__message--${variant}`];
            element.className = classes.join(" ");
            if (!message) {
                element.hidden = true;
                element.textContent = "";
                return;
            }

            element.hidden = false;
            element.textContent = message;
        };

        const clearResponsibilityFormError = () => {
            if (!responsibilityFormError) {
                return;
            }
            responsibilityFormError.hidden = true;
            responsibilityFormError.textContent = "";
        };

        const showResponsibilityFormError = (message) => {
            if (!responsibilityFormError) {
                return;
            }
            responsibilityFormError.hidden = false;
            responsibilityFormError.textContent = message;
        };

        const formatResponsibilityDate = (iso) => {
            if (!iso) {
                return "—";
            }
            try {
                const date = new Date(iso);
                return date.toLocaleDateString(undefined, {
                    weekday: "short",
                    month: "short",
                    day: "numeric",
                    year: "numeric",
                });
            } catch (_) {
                return "—";
            }
        };

        const formatResponsibilityDateTime = (value) => {
            if (!value) {
                return "—";
            }
            try {
                const date = new Date(value);
                return date.toLocaleString(undefined, {
                    year: "numeric",
                    month: "short",
                    day: "numeric",
                    hour: "2-digit",
                    minute: "2-digit",
                });
            } catch (_) {
                return "—";
            }
        };

        const formatResponsibilityStatus = (status) => {
            if (!status) {
                return "";
            }
            return RESPONSIBILITY_STATUS_LABELS[status] || status;
        };

        const formatResponsibilityAction = (action) => {
            if (!action) {
                return "—";
            }
            return RESPONSIBILITY_ACTION_LABELS[action] || action;
        };

        const resetResponsibilityFormState = () => {
            responsibilityEditingTaskId = null;
            responsibilityEditingTask = null;
            clearResponsibilityFormError();
            if (responsibilityForm) {
                responsibilityForm.reset();
            }
            if (responsibilityCcInput) {
                responsibilityCcInput.value = "";
            }
            if (responsibilityActionNotesInput) {
                responsibilityActionNotesInput.value = "";
            }
            if (responsibilityProgressInput) {
                responsibilityProgressInput.value = "0";
            }
            if (responsibilityPerformanceUnitSelect) {
                responsibilityPerformanceUnitSelect.value = PERFORMANCE_DEFAULT_UNIT;
            }
            if (responsibilityPerformanceResponsibleInput) {
                responsibilityPerformanceResponsibleInput.value = "";
            }
            if (responsibilityPerformanceActualInput) {
                responsibilityPerformanceActualInput.value = "";
            }
            if (responsibilityPerformanceMetricInput) {
                responsibilityPerformanceMetricInput.value = "—";
            }
            updatePerformanceUnitState();
            updatePerformanceMetricDisplay();
            responsibilityActionPreviousValue = "";
            responsibilityActionModalPreviousValue = "";
            updateDelegatedVisibility("");
            responsibilityActionNotesTextarea?.setAttribute("aria-invalid", "false");
        };

        const openResponsibilityModal = (task = null) => {
            if (!responsibilityModal) {
                return;
            }

            resetResponsibilityFormState();

            const isEditing = Boolean(task);
            responsibilityEditingTaskId = isEditing ? task.id : null;
            responsibilityEditingTask = task;

            if (responsibilityModalTitle) {
                responsibilityModalTitle.textContent = isEditing ? "Update responsibility" : responsibilityModalDefaultTitle;
            }

            if (responsibilitySubmitButton) {
                responsibilitySubmitButton.textContent = isEditing ? "Update responsibility" : responsibilitySubmitDefaultText;
            }

            if (responsibilityForm && task) {
                responsibilityTitleInput.value = task.title || "";
                responsibilityDescriptionInput.value = task.description || "";
                responsibilityDetailInput.value = task.detail || "";
                responsibilityDateInput.value = task.scheduledFor || "";
                responsibilityRecurrenceSelect.value = task.recurrence || "does_not_repeat";
                responsibilityRecipientInput.value = task.recipientEmail || "";
                if (responsibilityCcInput) {
                    responsibilityCcInput.value = task.ccEmail || "";
                }
                responsibilityProgressInput.value = String(task.progress ?? 0);
                responsibilityAssigneeSelect.value = task.assigneeId ? String(task.assigneeId) : "";
                responsibilityActionSelect.value = task.action || "";
                responsibilityActionPreviousValue = task.action || "";
                responsibilityActionNotesInput.value = task.actionNotes || "";
                responsibilityDelegatedSelect.value = task.delegatedToId ? String(task.delegatedToId) : "";

                updateDelegatedVisibility(task.action || "");

                if (task.recurrence === "custom") {
                    responsibilityCustomDays.removeAttribute("hidden");
                    responsibilityCustomWeekdays.querySelectorAll("input[type='checkbox']").forEach((checkbox) => {
                        checkbox.checked = Array.isArray(task.customWeekdays)
                            ? task.customWeekdays.includes(Number.parseInt(checkbox.value, 10))
                            : false;
                    });
                } else {
                    responsibilityCustomDays.setAttribute("hidden", "");
                }
            } else if (responsibilityForm) {
                responsibilityRecurrenceSelect.value = "does_not_repeat";
                updateRecurrenceOptionLabels();
                toggleCustomWeekdayFieldset();
                responsibilityCustomWeekdays.querySelectorAll("input[type='checkbox']").forEach((checkbox) => {
                    checkbox.checked = false;
                });
                if (responsibilityPerformanceUnitSelect) {
                    responsibilityPerformanceUnitSelect.value = PERFORMANCE_DEFAULT_UNIT;
                }
                updatePerformanceUnitState();
                if (responsibilityPerformanceResponsibleInput) {
                    responsibilityPerformanceResponsibleInput.value = "";
                }
                if (responsibilityPerformanceActualInput) {
                    responsibilityPerformanceActualInput.value = "";
                }
                if (responsibilityPerformanceMetricInput) {
                    responsibilityPerformanceMetricInput.value = "—";
                }
                updatePerformanceMetricDisplay();
            }

            responsibilityModal.removeAttribute("hidden");
            responsibilityModal.setAttribute("aria-hidden", "false");
            responsibilityModal.classList.add("modal--open");
            responsibilityTitleInput?.focus();
        };

        const closeResponsibilityModal = () => {
            if (!responsibilityModal) {
                return;
            }
            responsibilityModal.classList.remove("modal--open");
            responsibilityModal.setAttribute("hidden", "");
            responsibilityModal.setAttribute("aria-hidden", "true");
            resetResponsibilityFormState();
        };

        const appendCell = (text, options = {}) => {
            const cell = document.createElement("td");
            if (typeof text === "string" || typeof text === "number") {
                cell.textContent = text;
            } else if (text instanceof Node) {
                cell.appendChild(text);
            } else {
                cell.textContent = "—";
            }
            if (options.title) {
                cell.title = options.title;
            }
            return cell;
        };

        const getUserDisplay = (user, fallbacks = []) => {
            const candidates = [];

            if (user && typeof user === "object") {
                candidates.push(
                    user.nickname,
                    user.name,
                    user.regNumber,
                    user.reg_number,
                    user.email,
                );
            }

            if (Array.isArray(fallbacks)) {
                candidates.push(...fallbacks);
            } else if (typeof fallbacks === "string") {
                candidates.push(fallbacks);
            }

            for (const candidate of candidates) {
                if (typeof candidate === "string") {
                    const trimmed = candidate.trim();
                    if (trimmed) {
                        return trimmed;
                    }
                }
            }

            return "—";
        };

        const getResponsibilityTeamMemberDisplay = (task, relationKey) => {
            if (!task) {
                return "—";
            }

            const relation =
                relationKey === "assignee"
                    ? task?.assignee
                    : relationKey === "delegatedTo"
                    ? task?.delegatedTo
                    : null;

            const idCandidates = [
                relation?.id,
                relation?.memberId,
                relation?.member_id,
                task?.[`${relationKey}Id`],
                task?.[`${relationKey}_id`],
            ];

            for (const candidate of idCandidates) {
                const stored = getStoredTeamMemberName(candidate);
                if (stored) {
                    return stored;
                }
            }

            if (relation && typeof relation === "object") {
                const directDisplay = getMemberDisplayName(relation);
                if (directDisplay && directDisplay !== "Team member") {
                    return directDisplay;
                }
            }

            return getUserDisplay(relation, [task?.[`${relationKey}Name`], task?.[`${relationKey}Email`]]);
        };

        const renderResponsibilityRow = (task) => {
            const row = document.createElement("tr");
            row.dataset.id = task?.id;

            const openButton = document.createElement("button");
            openButton.type = "button";
            openButton.className = "button button--ghost button--small";
            openButton.textContent = "Update";
            openButton.addEventListener("click", () => {
                openResponsibilityModal(task);
            });

            const progressIndicator = renderResponsibilityProgress(task);

            const createdCell = document.createElement("td");
            createdCell.textContent = formatResponsibilityDateTime(task?.createdAt) ?? "—";

            const updateCell = document.createElement("td");
            updateCell.appendChild(openButton);

            const performanceUnitValue = task?.performanceUnit || PERFORMANCE_DEFAULT_UNIT;
            const performanceConfig = getPerformanceConfig(performanceUnitValue);

            const assignerDisplay = preferNonEmptyString(
                task?.assignerName,
                assignerNameFallback(task?.assigner),
            );

            const assigneeDisplay = getTaskAssigneeDisplay(task);
            const delegatedDisplay = formatResponsibilityDelegations(
                task,
                performanceUnitValue,
                performanceConfig,
            );

            row.append(
                appendCell(task?.number || "—"),
                appendCell(task?.title || "—"),
                appendCell(progressIndicator),
                appendCell(performanceConfig.label),
                appendCell(
                    formatPerformanceValueDisplay(
                        task?.performanceResponsible,
                        performanceUnitValue,
                        performanceConfig,
                    ),
                ),
                appendCell(
                    formatPerformanceValueDisplay(
                        task?.performanceActual,
                        performanceUnitValue,
                        performanceConfig,
                    ),
                ),
                appendCell(
                    formatPerformanceMetricDisplay(
                        task?.performanceMetric,
                        performanceUnitValue,
                        performanceConfig,
                    ),
                ),
                appendCell(task?.detail || "—"),
                appendCell(getUserDisplay(task?.assigner, [task?.assignerName, task?.assignerEmail])),
                appendCell(
                    preferNonEmptyString(
                        task?.assigneeName,
                        getResponsibilityTeamMemberDisplay(task, "assignee"),
                    ) || "—",
                ),
                appendCell(
                    preferNonEmptyString(
                        task?.delegatedToName,
                        getResponsibilityTeamMemberDisplay(task, "delegatedTo"),
                    ) || "—",
                ),
                appendCell(formatResponsibilityDate(task?.scheduledFor)),
                appendCell(formatResponsibilityAction(task?.action), { title: task?.actionNotes }),
                createdCell,
                updateCell,
            );

            return row;
        };

        const updateResponsibilityTable = (tasks) => {
            if (!responsibilityTableBody) {
                return;
            }

            responsibilityTasks = Array.isArray(tasks) ? tasks : [];

            responsibilityTableBody.innerHTML = "";
            if (responsibilityTasks.length === 0) {
                responsibilityEmptyState?.removeAttribute("hidden");
                return;
            }

            responsibilityEmptyState?.setAttribute("hidden", "");

            responsibilityTasks.forEach((task) => {
                const row = renderResponsibilityRow(task);
                responsibilityTableBody.appendChild(row);
            });
        };

        const fetchResponsibilities = async () => {
            if (!token) {
                return;
            }

            try {
                const response = await fetch("/api/responsibilities", {
                    headers: authHeaders,
                });

                if (!response.ok) {
                    const errorData = await response.json().catch(() => null);
                    throw new Error(errorData?.msg || "Unable to load responsibilities.");
                }

                const data = await response.json();
                updateResponsibilityTable(data);
            } catch (error) {
                console.error("Failed to load responsibilities", error);
                setPlanMessage(
                    responsibilityMessage,
                    error?.message || "Unable to load responsibility plan.",
                    "error",
                );
            }
        };

        const getStoredTeamMemberName = (id) => {
            if (id === null || id === undefined) {
                return null;
            }

            const normalized = String(id).trim();
            if (!normalized) {
                return null;
            }

            const record = responsibilityTeamMembers.get(normalized);
            if (!record) {
                return null;
            }

            if (typeof record.displayName === "string" && record.displayName.trim()) {
                return record.displayName.trim();
            }

            return getMemberDisplayName(record);
        };

        const populateResponsibilityAssignees = (assignees = []) => {
            if (!responsibilityAssigneeSelect || !responsibilityDelegatedSelect) {
                return;
            }

            const clearOptions = (select) => {
                while (select.options.length > 1) {
                    select.remove(1);
                }
            };

            const renderOption = ({ id, name }) => {
                const element = document.createElement("option");
                element.value = String(id);
                element.textContent = name;
                return element;
            };

            responsibilityTeamMembers.clear();
            clearOptions(responsibilityAssigneeSelect);
            clearOptions(responsibilityDelegatedSelect);

            assignees.forEach((assignee) => {
                if (!assignee || assignee.id === null || assignee.id === undefined) {
                    return;
                }

                const normalizedId = String(assignee.id).trim();
                if (!normalizedId) {
                    return;
                }

                const sourceMember =
                    assignee.member && typeof assignee.member === "object"
                        ? assignee.member
                        : {};

                const teamMemberRecord = {
                    ...sourceMember,
                    id: normalizedId,
                    name: sourceMember?.name ?? assignee.name ?? "",
                    nickname: sourceMember?.nickname ?? assignee.nickname ?? "",
                    regNumber:
                        sourceMember?.regNumber ??
                        sourceMember?.reg_number ??
                        assignee.regNumber ??
                        "",
                    displayName: assignee.name ?? getMemberDisplayName(sourceMember),
                };

                if (typeof assignee.email === "string" && assignee.email.trim()) {
                    teamMemberRecord.email = assignee.email.trim();
                }

                responsibilityTeamMembers.set(normalizedId, teamMemberRecord);
                responsibilityAssigneeSelect.appendChild(renderOption(assignee));
                responsibilityDelegatedSelect.appendChild(renderOption(assignee));
            });
        };

        const fetchResponsibilityAssignees = async () => {
            if (!token) {
                return;
            }

            try {
                const response = await fetch("/api/team/members", {
                    headers: authHeaders,
                });

                if (!response.ok) {
                    const data = await response.json().catch(() => null);
                    throw new Error(data?.msg || "Unable to load team members.");
                }

                const data = await response.json();
                const uniqueMembers = new Map();

                (Array.isArray(data) ? data : []).forEach((member) => {
                    if (!member) {
                        return;
                    }

                    const rawId =
                        member?.id ?? member?.memberId ?? member?.regNumber ?? member?.reg_number;
                    if (rawId === null || rawId === undefined) {
                        return;
                    }

                    const parsedId = Number.parseInt(String(rawId).trim(), 10);
                    if (!Number.isFinite(parsedId)) {
                        return;
                    }

                    const normalizedId = String(parsedId);
                    if (uniqueMembers.has(normalizedId)) {
                        return;
                    }

                    const displayName = getMemberDisplayName(member);
                    uniqueMembers.set(normalizedId, {
                        id: normalizedId,
                        name: displayName,
                        nickname: typeof member?.nickname === "string" ? member.nickname : undefined,
                        regNumber:
                            typeof member?.regNumber === "string"
                                ? member.regNumber
                                : typeof member?.reg_number === "string"
                                ? member.reg_number
                                : undefined,
                        member,
                    });
                });

                const assignees = Array.from(uniqueMembers.values()).sort((a, b) =>
                    a.name.localeCompare(b.name, undefined, { sensitivity: "base" }),
                );

                populateResponsibilityAssignees(assignees);
            } catch (error) {
                console.error("Failed to load responsibility team members", error);
            }
        };

        const toIsoDateString = (date) => {
            if (!(date instanceof Date) || Number.isNaN(date.getTime())) {
                return "";
            }
            const offset = date.getTimezoneOffset();
            const normalized = new Date(date.getTime() - offset * 60000);
            return normalized.toISOString().split("T")[0];
        };

        const updateRecurrenceOptionLabels = () => {
            if (!responsibilityRecurrenceSelect) {
                return;
            }

            const today = new Date();
            const weekday = today.toLocaleDateString(undefined, { weekday: "long" });
            const dayOfMonth = today.getDate();
            const monthName = today.toLocaleDateString(undefined, { month: "long" });

            Array.from(responsibilityRecurrenceSelect.options).forEach((option) => {
                const baseLabel = RESPONSIBILITY_RECURRENCE_LABELS[option.value] || option.textContent;
                if (!baseLabel) {
                    return;
                }
                if (option.value === "weekly") {
                    option.textContent = baseLabel.replace("(Today)", weekday);
                } else if (option.value === "monthly") {
                    option.textContent = baseLabel.replace("(Today)", `${dayOfMonth}${getOrdinalSuffix(dayOfMonth)}`);
                } else if (option.value === "annually") {
                    option.textContent = baseLabel.replace("(Today)", `${monthName} ${dayOfMonth}`);
                } else {
                    option.textContent = baseLabel;
                }
            });
        };

        const getOrdinalSuffix = (day) => {
            if (![11, 12, 13].includes(day % 100)) {
                switch (day % 10) {
                    case 1:
                        return "st";
                    case 2:
                        return "nd";
                    case 3:
                        return "rd";
                }
            }
            return "th";
        };

        const toggleCustomWeekdayFieldset = () => {
            if (!responsibilityCustomDays || !responsibilityRecurrenceSelect) {
                return;
            }
            const isCustom = responsibilityRecurrenceSelect.value === "custom";
            if (isCustom) {
                responsibilityCustomDays.removeAttribute("hidden");
                responsibilityCustomWeekdays.querySelectorAll("input[type='checkbox']").forEach((checkbox) => {
                    checkbox.required = true;
                });
            } else {
                responsibilityCustomDays.setAttribute("hidden", "");
                responsibilityCustomWeekdays.querySelectorAll("input[type='checkbox']").forEach((checkbox) => {
                    checkbox.checked = false;
                    checkbox.required = false;
                });
            }
        };

        const responsibilityActionPreviousNotes = new Map();
        let responsibilityActionPreviousValue = "";
        let responsibilityActionModalPreviousValue = "";

        const handleResponsibilityActionChange = (event) => {
            if (!event?.target) {
                return;
            }

            const actionValue = event.target.value;
            updateDelegatedVisibility(actionValue);
            if (ACTIONS_REQUIRING_NOTES.has(actionValue)) {
                const previousNotes = responsibilityActionPreviousNotes.get(actionValue) || "";
                if (responsibilityActionNotesTextarea) {
                    responsibilityActionNotesTextarea.value = previousNotes;
                }
                openResponsibilityActionNotesModal(responsibilityActionPreviousValue);
            } else {
                responsibilityActionNotesInput.value = "";
            }
            responsibilityActionPreviousValue = actionValue;
        };

        const responsibilityActionNotesTextareaInput = (event) => {
            if (!responsibilityActionNotesTextarea) {
                return;
            }
            responsibilityActionNotesTextarea.setAttribute("aria-invalid", event.target.value.trim().length === 0);
        };

        const responsibilityActionNotesSaveHandler = () => {
            const notes = responsibilityActionNotesTextarea.value.trim();
            if (!notes) {
                setResponsibilityActionNotesError("Notes are required for this action.");
                responsibilityActionNotesTextarea.setAttribute("aria-invalid", "true");
                responsibilityActionNotesTextarea.focus();
                return;
            }
            setResponsibilityActionNotesError();
            responsibilityActionNotesTextarea.setAttribute("aria-invalid", "false");
            responsibilityActionNotesInput.value = notes;
            responsibilityActionPreviousNotes.set(responsibilityActionPreviousValue, notes);
            closeResponsibilityActionNotesModal();
        };

        const responsibilityActionNotesCancelHandler = () => {
            setResponsibilityActionNotesError();
            responsibilityActionNotesTextarea.setAttribute("aria-invalid", "false");
            closeResponsibilityActionNotesModal(true);
        };

        const responsibilityActionNotesOverlayHandler = () => {
            setResponsibilityActionNotesError();
            closeResponsibilityActionNotesModal(true);
        };

        const responsibilityActionNotesCloseHandler = () => {
            setResponsibilityActionNotesError();
            closeResponsibilityActionNotesModal(true);
        };

        const submitResponsibilityForm = async (event) => {
            event.preventDefault();
            if (!responsibilityForm) {
                return;
            }

            const formData = new FormData(responsibilityForm);
            const payload = Object.fromEntries(formData.entries());
            if (typeof payload.recipientEmail === "string") {
                payload.recipientEmail = payload.recipientEmail.trim();
            }
            if (typeof payload.ccEmail === "string") {
                const trimmedCc = payload.ccEmail.trim();
                payload.ccEmail = trimmedCc || null;
            }
            const isEditingResponsibility = responsibilityEditingTaskId !== null;

            const performanceUnitValue = responsibilityPerformanceUnitSelect?.value?.toString().trim();
            if (!performanceUnitValue) {
                showResponsibilityFormError("Select a unit of measure.");
                responsibilityPerformanceUnitSelect?.focus();
                return;
            }
            const performanceConfig = getPerformanceConfig(performanceUnitValue);
            payload.performanceUnit = performanceUnitValue;

            const responsibleRaw = responsibilityPerformanceResponsibleInput?.value?.toString().trim() ?? "";
            const responsibleState = parsePerformanceInputValue(
                responsibleRaw,
                performanceUnitValue,
                performanceConfig,
            );
            if (!responsibleRaw) {
                showResponsibilityFormError("Enter the responsible target value.");
                responsibilityPerformanceResponsibleInput?.focus();
                return;
            }
            if (!responsibleState.isValid) {
                showResponsibilityFormError("Enter a valid responsible value for the selected unit.");
                responsibilityPerformanceResponsibleInput?.focus();
                return;
            }
            payload.performanceResponsible = responsibleRaw;

            const actualRaw = responsibilityPerformanceActualInput?.value?.toString().trim() ?? "";
            const actualState = parsePerformanceInputValue(actualRaw, performanceUnitValue, performanceConfig);
            if (actualRaw && !actualState.isValid) {
                showResponsibilityFormError("Enter a valid actual value for the selected unit.");
                responsibilityPerformanceActualInput?.focus();
                return;
            }
            if (!actualState.isBlank) {
                payload.performanceActual = actualRaw;
            } else {
                payload.performanceActual = null;
            }

            if (!payload.title) {
                showResponsibilityFormError("Title is required.");
                return;
            }

            if (!payload.scheduledFor) {
                showResponsibilityFormError("Select a scheduled date.");
                return;
            }

            if (!payload.recurrence) {
                showResponsibilityFormError("Select a recurrence option.");
                return;
            }

            if (payload.recurrence === "custom") {
                const selected = responsibilityCustomWeekdays
                    ? Array.from(responsibilityCustomWeekdays.querySelectorAll("input[type='checkbox']"))
                          .filter((checkbox) => checkbox.checked)
                          .map((checkbox) => Number.parseInt(checkbox.value, 10))
                    : [];
                if (selected.length === 0) {
                    showResponsibilityFormError("Select at least one weekday for the custom schedule.");
                    return;
                }
                payload.customWeekdays = selected;
            }

            const assigneeRaw = responsibilityAssigneeSelect?.value?.toString().trim() ?? "";
            if (!assigneeRaw) {
                showResponsibilityFormError("Select a team member to assign this responsibility.");
                responsibilityAssigneeSelect?.focus();
                return;
            }
            const assigneeValue = Number.parseInt(assigneeRaw, 10);
            if (!Number.isFinite(assigneeValue)) {
                showResponsibilityFormError("Select a valid team member for the assignment.");
                responsibilityAssigneeSelect?.focus();
                return;
            }
            payload.assigneeId = assigneeValue;

            if (!payload.action) {
                showResponsibilityFormError("Select a 5D action.");
                return;
            }

            if (ACTIONS_REQUIRING_NOTES.has(payload.action)) {
                if (!payload.actionNotes) {
                    showResponsibilityFormError("Enter discussion points or reasons for the selected action.");
                    openResponsibilityActionNotesModal(payload.action);
                    setResponsibilityActionNotesError("Notes are required for this action.");
                    return;
                }
            }

            if (payload.action === "delegated" && !payload.delegatedToId) {
                showResponsibilityFormError("Select a delegated team member when the action is Delegated.");
                return;
            }

            if (!payload.recipientEmail) {
                showResponsibilityFormError("Enter a notification email address.");
                return;
            }

            if (payload.progress && (payload.progress < 0 || payload.progress > 100)) {
                showResponsibilityFormError("Progress must be between 0 and 100.");
                return;
            }

            if (payload.progress) {
                payload.progress = clampProgressValue(payload.progress);
            }

            const resolveAssignmentType = (value) => {
                if (value === null || value === undefined) {
                    return undefined;
                }
                const normalized = String(value).trim();
                if (!normalized) {
                    return undefined;
                }
                return responsibilityTeamMembers.has(normalized) ? "team_member" : "user";
            };

            const assigneeType = resolveAssignmentType(payload.assigneeId);
            if (assigneeType) {
                payload.assigneeType = assigneeType;
            }

            const delegatedType = resolveAssignmentType(payload.delegatedToId);
            if (delegatedType) {
                payload.delegatedToType = delegatedType;
            }

            if (payload.delegatedToId === "") {
                delete payload.delegatedToId;
                delete payload.delegatedToType;
            }

            const requestUrl = isEditingResponsibility
                ? `/api/responsibilities/${responsibilityEditingTaskId}`
                : "/api/responsibilities";
            const requestMethod = isEditingResponsibility ? "PUT" : "POST";

            clearResponsibilityFormError();
            if (responsibilitySubmitButton) {
                responsibilitySubmitButton.disabled = true;
                responsibilitySubmitButton.textContent = isEditingResponsibility
                    ? "Updating responsibility…"
                    : "Saving responsibility…";
            }

            try {
                const response = await fetch(requestUrl, {
                    method: requestMethod,
                    headers: {
                        ...authHeaders,
                        "Content-Type": "application/json",
                    },
                    body: JSON.stringify(payload),
                });

                if (!response.ok) {
                    const data = await response.json().catch(() => ({}));
                    if (data?.errors) {
                        const messages = Object.values(data.errors)
                            .flat()
                            .filter(Boolean)
                            .join(" ");
                        throw new Error(messages || "Unable to save responsibility.");
                    }
                    throw new Error(data?.msg || "Unable to save responsibility.");
                }

                await fetchResponsibilities();
                closeResponsibilityModal();
                const successMessage = isEditingResponsibility
                    ? "Responsibility updated."
                    : "Responsibility saved and notification sent.";
                setPlanMessage(responsibilityMessage, successMessage, "success");
            } catch (error) {
                console.error("Failed to submit responsibility", error);
                showResponsibilityFormError(error?.message || "Unable to save responsibility.");
            } finally {
                if (responsibilitySubmitButton) {
                    responsibilitySubmitButton.disabled = false;
                    responsibilitySubmitButton.textContent = responsibilitySubmitDefaultText;
                }
            }
        };

        const responsibilityModalOverlayHandler = (event) => {
            if (event.target !== responsibilityModalOverlay) {
                return;
            }
            closeResponsibilityModal();
        };

        const deleteResponsibility = async (taskId) => {
            if (!taskId) {
                return;
            }

            try {
                const response = await fetch(`/api/responsibilities/${taskId}`, {
                    method: "DELETE",
                    headers: authHeaders,
                });

                if (!response.ok) {
                    const data = await response.json().catch(() => null);
                    throw new Error(data?.msg || "Unable to delete responsibility.");
                }

                await fetchResponsibilities();
                setPlanMessage(responsibilityMessage, "Responsibility deleted.", "success");
            } catch (error) {
                console.error("Failed to delete responsibility", error);
                setPlanMessage(
                    responsibilityMessage,
                    error?.message || "Unable to delete responsibility.",
                    "error",
                );
            }
        };

        const handleResponsibilityRowAction = (event) => {
            const trigger = event.target.closest("[data-responsibility-action]");
            if (!trigger) {
                return;
            }

            const row = trigger.closest("tr[data-id]");
            if (!row) {
                return;
            }

            const taskId = Number.parseInt(row.dataset.id, 10);
            if (Number.isNaN(taskId)) {
                return;
            }

            const action = trigger.dataset.responsibilityAction;
            if (action === "delete") {
                deleteResponsibility(taskId);
            }
        };

        populatePerformanceUnitOptions();
        if (responsibilityPerformanceUnitSelect && !responsibilityPerformanceUnitSelect.value) {
            responsibilityPerformanceUnitSelect.value = PERFORMANCE_DEFAULT_UNIT;
        }
        updatePerformanceUnitState();
        if (responsibilityPerformanceMetricInput) {
            responsibilityPerformanceMetricInput.value = "—";
        }
        updatePerformanceMetricDisplay();

        responsibilityPerformanceUnitSelect?.addEventListener("change", () => {
            updatePerformanceUnitState();
            updatePerformanceMetricDisplay();
        });
        responsibilityPerformanceResponsibleInput?.addEventListener(
            "input",
            updatePerformanceMetricDisplay,
        );
        responsibilityPerformanceActualInput?.addEventListener(
            "input",
            updatePerformanceMetricDisplay,
        );

        const responsibilityTable = responsibilityTableBody?.closest("table");
        responsibilityTable?.addEventListener("click", handleResponsibilityRowAction);

        responsibilityCreateButton?.addEventListener("click", () => openResponsibilityModal());
        responsibilityModalClose?.addEventListener("click", closeResponsibilityModal);
        responsibilityCancelButton?.addEventListener("click", closeResponsibilityModal);
        responsibilityModalOverlay?.addEventListener("click", responsibilityModalOverlayHandler);
        responsibilityForm?.addEventListener("submit", submitResponsibilityForm);
        responsibilityActionSelect?.addEventListener("change", handleResponsibilityActionChange);
        responsibilityActionNotesTextarea?.addEventListener("input", responsibilityActionNotesTextareaInput);
        responsibilityActionNotesSave?.addEventListener("click", responsibilityActionNotesSaveHandler);
        responsibilityActionNotesCancel?.addEventListener("click", responsibilityActionNotesCancelHandler);
        responsibilityActionNotesOverlay?.addEventListener("click", responsibilityActionNotesOverlayHandler);
        responsibilityActionNotesClose?.addEventListener("click", responsibilityActionNotesCloseHandler);

        const sendWeeklyPlan = async (event) => {
            event.preventDefault();
            if (!responsibilityWeeklyForm) {
                return;
            }

            responsibilityWeeklySendButton.disabled = true;
            setPlanMessage(responsibilityWeeklyMessage, "Sending weekly plan…", "info");

            const formData = new FormData(responsibilityWeeklyForm);
            const payload = Object.fromEntries(formData.entries());

            try {
                const response = await fetch("/api/responsibilities/send-weekly", {
                    method: "POST",
                    headers: {
                        ...authHeaders,
                        "Content-Type": "application/json",
                    },
                    body: JSON.stringify(payload),
                });

                if (!response.ok) {
                    const data = await response.json().catch(() => null);
                    throw new Error(data?.msg || "Unable to send weekly plan.");
                }

                const data = await response.json();
                const rangeText = `${formatResponsibilityDate(data?.startDate)} – ${formatResponsibilityDate(
                    data?.endDate,
                )}`;
                setPlanMessage(
                    responsibilityWeeklyMessage,
                    `Weekly plan sent for ${rangeText}.`,
                    "success",
                );
            } catch (error) {
                console.error("Failed to send weekly plan", error);
                setPlanMessage(
                    responsibilityWeeklyMessage,
                    error?.message || "Unable to send weekly plan.",
                    "error",
                );
            } finally {
                responsibilityWeeklySendButton.disabled = false;
            }
        };

        responsibilityWeeklyForm?.addEventListener("submit", sendWeeklyPlan);

        const initializeResponsibilityWeeklyStart = () => {
            if (!responsibilityWeeklyStartInput) {
                return;
            }
            const today = new Date();
            const day = today.getDay();
            const offset = day === 0 ? -6 : 1 - day;
            const monday = new Date(today);
            monday.setDate(today.getDate() + offset);
            responsibilityWeeklyStartInput.value = toIsoDateString(monday);
        };

        initializeResponsibilityWeeklyStart();
        toggleCustomWeekdayFieldset();
        updateRecurrenceOptionLabels();
        fetchResponsibilityAssignees().finally(() => {
            fetchResponsibilities();
        });
    </script>
</body>
</html><|MERGE_RESOLUTION|>--- conflicted
+++ resolved
@@ -812,13 +812,8 @@
                 const fallback = preferNonEmptyString(
                     task?.delegatedTo?.name,
                     task?.delegatedToName,
-<<<<<<< HEAD
                     getResponsibilityTeamMemberDisplay(task, "delegatedTo"),
                     assignerNameFallback(task?.delegatedTo),
-=======
-                    delegatedMemberDisplay,
-                    delegatedUserDisplay,
->>>>>>> 56f20183
                     task?.delegatedTo?.email,
                 );
                 return fallback || "—";
@@ -832,14 +827,8 @@
 
                     const delegateName = preferNonEmptyString(
                         entry?.delegateName,
-<<<<<<< HEAD
                         resolveTeamMemberName(entry?.delegateId),
                         assignerNameFallback(entry?.delegate),
-=======
-                        entry?.delegate?.name,
-                        delegateMemberDisplay,
-                        delegateUserDisplay,
->>>>>>> 56f20183
                         entry?.delegate?.email,
                     );
 
