--- conflicted
+++ resolved
@@ -114,30 +114,6 @@
     return f"{prefix}{next_number:04d}"
 
 
-<<<<<<< HEAD
-@bp.get("/assets/code")
-@jwt_required()
-def preview_asset_code():
-    if not require_role(RoleEnum.production_manager, RoleEnum.admin):
-        return (
-            jsonify(
-                {
-                    "msg": "Only Production Managers or Admins can generate asset codes.",
-                }
-            ),
-            403,
-        )
-
-    try:
-        code = _generate_asset_code(request.args.get("category"))
-    except ValueError as exc:
-        return jsonify({"msg": str(exc)}), 400
-
-    return jsonify({"code": code})
-
-
-=======
->>>>>>> 6025d33b
 @bp.get("/assets")
 @jwt_required()
 def list_assets():
