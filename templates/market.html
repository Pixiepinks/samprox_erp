<!DOCTYPE html>
<html lang="en">
<head>
    <meta charset="UTF-8" />
    <meta name="viewport" content="width=device-width, initial-scale=1.0" />
    <title>Market | SAMPROX ERP</title>
    <link rel="preconnect" href="https://fonts.googleapis.com" />
    <link rel="preconnect" href="https://fonts.gstatic.com" crossorigin />
    <link href="https://fonts.googleapis.com/css2?family=Inter:wght@400;500;600;700&display=swap" rel="stylesheet" />
    <link rel="stylesheet" href="{{ url_for('static', filename='css/dashboard.css') }}" />
</head>
<body>
    <div class="page">
        <header class="topbar">
            <div class="brand">
                <div class="brand__logo">S</div>
                <div class="brand__details">
                    <p class="brand__name">SAMPROX ERP</p>
                    <p class="brand__section">Market Insights</p>
                </div>
            </div>
            <div class="topbar__actions">
                <a class="button button--ghost" href="{{ url_for('ui.mind_page') }}">Mind</a>
                <div class="user-summary">
                    <span class="user-summary__name" id="user-name"></span>
                    <span class="user-summary__role" id="user-role"></span>
                </div>
                <button type="button" class="button button--secondary" id="logout">Sign out</button>
            </div>
        </header>
        <nav class="subnav" aria-label="7M navigation">
            <a class="subnav__link" href="{{ url_for('ui.mind_page') }}">Mind</a>
            <a class="subnav__link" href="{{ url_for('ui.man_page') }}">Man</a>
            <a class="subnav__link" href="{{ url_for('ui.machines_page') }}">Machine</a>
            <a class="subnav__link" href="{{ url_for('ui.material_page') }}">Material</a>
            <a class="subnav__link subnav__link--active" href="{{ url_for('ui.market_page') }}">Market</a>
            <a class="subnav__link" href="{{ url_for('ui.manufacturing_page') }}">Manufacturing</a>
            <a class="subnav__link" href="{{ url_for('ui.money_page') }}">Money</a>
        </nav>
        <section class="section">
            <header class="section__header">
                <h1>Demand & customer alignment</h1>
            </header>
            <p class="section__description">
                Keep production aligned with market demand by reviewing orders, forecasts, and customer
                feedback. Use this page to coordinate priorities across sales, production, and service.
            </p>
            <div class="section__grid">
                <article class="tile">
                    <h2 class="tile__title">Sales pipeline</h2>
                    <p class="tile__description">
                        Track upcoming orders and opportunities to plan capacity and inventory.
                    </p>
                </article>
                <article class="tile">
                    <h2 class="tile__title">Customer feedback</h2>
                    <p class="tile__description">
                        Collect insights from support tickets and surveys to improve service quality.
                    </p>
                </article>
                <article class="tile">
                    <h2 class="tile__title">Competitor watch</h2>
                    <p class="tile__description">
                        Highlight market trends and competitor moves that influence pricing or demand.
                    </p>
                </article>
                <article class="tile">
                    <h2 class="tile__title">Promotion calendar</h2>
                    <p class="tile__description">
                        Coordinate marketing campaigns with production capabilities to avoid bottlenecks.
                    </p>
                </article>
            </div>
<<<<<<< HEAD
=======
            <article class="production-card sales-entry" aria-labelledby="sales-entry-title">
                <div>
                    <h2 id="sales-entry-title">Record sales entry</h2>
                    <p class="sales-entry__subtitle">
                        Capture forecasted or actual sales to instantly refresh the performance report below.
                    </p>
                </div>
                <form id="sales-entry-form" class="sales-entry__form" aria-label="Record sales entry">
                    <label class="sales-entry__field" for="sales-entry-date">
                        <span class="sales-entry__label">Date</span>
                        <input type="date" id="sales-entry-date" name="date" class="sales-entry__input" required />
                    </label>
                    <label class="sales-entry__field" for="sales-entry-customer">
                        <span class="sales-entry__label">Customer</span>
                        <select id="sales-entry-customer" name="customer_id" class="sales-entry__select" required></select>
                    </label>
                    <label class="sales-entry__field" for="sales-entry-type">
                        <span class="sales-entry__label">Entry type</span>
                        <select id="sales-entry-type" name="sale_type" class="sales-entry__select" required>
                            <option value="actual">Actual sale</option>
                            <option value="forecast">Forecast sale</option>
                        </select>
                    </label>
                    <label class="sales-entry__field" for="sales-entry-unit-price">
                        <span class="sales-entry__label">Unit price (Rs/Ton)</span>
                        <input
                            type="number"
                            id="sales-entry-unit-price"
                            name="unit_price"
                            class="sales-entry__input"
                            inputmode="decimal"
                            step="0.01"
                            min="0"
                            placeholder="0.00"
                            required
                        />
                    </label>
                    <label class="sales-entry__field" for="sales-entry-quantity">
                        <span class="sales-entry__label">Quantity (Tons)</span>
                        <input
                            type="number"
                            id="sales-entry-quantity"
                            name="quantity_tons"
                            class="sales-entry__input"
                            inputmode="decimal"
                            step="0.01"
                            min="0"
                            placeholder="0.00"
                            required
                        />
                    </label>
                    <div class="sales-entry__field">
                        <span class="sales-entry__label">Sales value (Rs)</span>
                        <output id="sales-entry-total" class="sales-entry__total" aria-live="polite">0.00</output>
                    </div>
                    <div class="sales-entry__actions">
                        <button type="submit" class="button" id="sales-entry-submit">Save entry</button>
                    </div>
                </form>
                <p id="sales-entry-feedback" class="sales-entry__feedback" role="status" aria-live="polite"></p>
            </article>
            <dialog id="customer-dialog" class="modal" aria-labelledby="customer-dialog-title">
                <form id="customer-form" class="modal__form">
                    <header class="modal__header">
                        <h2 id="customer-dialog-title" class="modal__title">Add new customer</h2>
                        <p class="modal__subtitle">Customer ID will be assigned automatically (e.g. 00001).</p>
                    </header>
                    <div class="modal__grid">
                        <label class="modal__field" for="customer-name">
                            <span class="modal__label">Customer name</span>
                            <input id="customer-name" name="name" type="text" class="modal__input" required />
                        </label>
                        <label class="modal__field" for="customer-category">
                            <span class="modal__label">Category</span>
                            <select id="customer-category" name="category" class="modal__select" required></select>
                        </label>
                        <label class="modal__field" for="customer-credit-term">
                            <span class="modal__label">Credit term</span>
                            <select id="customer-credit-term" name="credit_term" class="modal__select" required></select>
                        </label>
                        <label class="modal__field" for="customer-transport-mode">
                            <span class="modal__label">Transport mode</span>
                            <select id="customer-transport-mode" name="transport_mode" class="modal__select" required></select>
                        </label>
                        <label class="modal__field" for="customer-type">
                            <span class="modal__label">Type</span>
                            <select id="customer-type" name="customer_type" class="modal__select" required></select>
                        </label>
                        <label class="modal__field" for="customer-sales-coordinator-name">
                            <span class="modal__label">Sales coordinator name</span>
                            <input
                                id="customer-sales-coordinator-name"
                                name="sales_coordinator_name"
                                type="text"
                                class="modal__input"
                                required
                            />
                        </label>
                        <label class="modal__field" for="customer-sales-coordinator-phone">
                            <span class="modal__label">Sales coordinator telephone</span>
                            <input
                                id="customer-sales-coordinator-phone"
                                name="sales_coordinator_phone"
                                type="tel"
                                class="modal__input"
                                required
                            />
                        </label>
                        <label class="modal__field" for="customer-store-keeper-name">
                            <span class="modal__label">Store keeper name</span>
                            <input
                                id="customer-store-keeper-name"
                                name="store_keeper_name"
                                type="text"
                                class="modal__input"
                                required
                            />
                        </label>
                        <label class="modal__field" for="customer-store-keeper-phone">
                            <span class="modal__label">Store keeper telephone</span>
                            <input
                                id="customer-store-keeper-phone"
                                name="store_keeper_phone"
                                type="tel"
                                class="modal__input"
                                required
                            />
                        </label>
                        <label class="modal__field" for="customer-payment-coordinator-name">
                            <span class="modal__label">Payment coordinator name</span>
                            <input
                                id="customer-payment-coordinator-name"
                                name="payment_coordinator_name"
                                type="text"
                                class="modal__input"
                                required
                            />
                        </label>
                        <label class="modal__field" for="customer-payment-coordinator-phone">
                            <span class="modal__label">Payment coordinator telephone</span>
                            <input
                                id="customer-payment-coordinator-phone"
                                name="payment_coordinator_phone"
                                type="tel"
                                class="modal__input"
                                required
                            />
                        </label>
                        <label class="modal__field modal__field--full" for="customer-special-note">
                            <span class="modal__label">Special note</span>
                            <textarea
                                id="customer-special-note"
                                name="special_note"
                                class="modal__textarea"
                                rows="3"
                                required
                            ></textarea>
                        </label>
                    </div>
                    <p id="customer-form-feedback" class="modal__feedback" role="status" aria-live="polite"></p>
                    <div class="modal__actions">
                        <button type="button" class="button button--secondary" id="customer-form-cancel">Cancel</button>
                        <button type="submit" class="button" id="customer-form-submit">Save customer</button>
                    </div>
                </form>
            </dialog>
>>>>>>> 68cf9fd0
            <article class="production-card sales-report" aria-labelledby="sales-report-title">
                <div class="production-card__header">
                    <div>
                        <h2 id="sales-report-title">Customer sales performance</h2>
                        <p id="sales-report-subtitle" class="sales-report__subtitle">
                            Select a month and year to compare forecasted versus actual sales by customer.
                        </p>
                    </div>
                    <form id="sales-report-form" class="sales-report__controls" aria-label="Customer sales filters">
                        <label class="sales-report__field" for="sales-report-month">
                            <span class="sales-report__label">Month</span>
                            <select id="sales-report-month" name="month" class="sales-report__input" required></select>
                        </label>
                        <label class="sales-report__field" for="sales-report-year">
                            <span class="sales-report__label">Year</span>
                            <select id="sales-report-year" name="year" class="sales-report__input" required></select>
                        </label>
                        <label class="sales-report__field" for="sales-report-customer">
                            <span class="sales-report__label">Customer</span>
                            <select id="sales-report-customer" name="customer_id" class="sales-report__input">
                                <option value="">All customers</option>
                            </select>
                        </label>
                        <button type="submit" class="button" id="sales-report-submit">Load report</button>
                    </form>
                </div>
                <p id="sales-report-feedback" class="sales-report__feedback" role="status" aria-live="polite"></p>
                <div id="sales-report-results" class="sales-report__results" aria-live="polite"></div>
            </article>
        </section>
    </div>
    <script>
        const token = localStorage.getItem("samprox_token");
        const userRaw = localStorage.getItem("samprox_user");
        let user;

        try {
            user = userRaw ? JSON.parse(userRaw) : null;
        } catch (_) {
            user = null;
        }

        if (!token || !user) {
            window.location.href = "/";
        }

        const roleLabels = {
            admin: "Admin",
            production_manager: "Production Manager",
            maintenance_manager: "Maintenance Manager",
            technician: "Technician",
        };

        const userNameEl = document.getElementById("user-name");
        const userRoleEl = document.getElementById("user-role");
        const logoutButton = document.getElementById("logout");
        const entryForm = document.getElementById("sales-entry-form");
        const entryDateInput = document.getElementById("sales-entry-date");
        const entryCustomerSelect = document.getElementById("sales-entry-customer");
        const entryTypeSelect = document.getElementById("sales-entry-type");
        const entryUnitPriceInput = document.getElementById("sales-entry-unit-price");
        const entryQuantityInput = document.getElementById("sales-entry-quantity");
        const entryTotalOutput = document.getElementById("sales-entry-total");
        const entryFeedbackEl = document.getElementById("sales-entry-feedback");
        const entrySubmitButton = document.getElementById("sales-entry-submit");
        const customerDialog = document.getElementById("customer-dialog");
        const customerForm = document.getElementById("customer-form");
        const customerFormSubmit = document.getElementById("customer-form-submit");
        const customerFormCancel = document.getElementById("customer-form-cancel");
        const customerFormFeedback = document.getElementById("customer-form-feedback");
        const customerCategorySelect = document.getElementById("customer-category");
        const customerCreditTermSelect = document.getElementById("customer-credit-term");
        const customerTransportSelect = document.getElementById("customer-transport-mode");
        const customerTypeSelect = document.getElementById("customer-type");
        const customerNameInput = document.getElementById("customer-name");
        const customerSalesCoordinatorName = document.getElementById("customer-sales-coordinator-name");
        const customerSalesCoordinatorPhone = document.getElementById("customer-sales-coordinator-phone");
        const customerStoreKeeperName = document.getElementById("customer-store-keeper-name");
        const customerStoreKeeperPhone = document.getElementById("customer-store-keeper-phone");
        const customerPaymentCoordinatorName = document.getElementById("customer-payment-coordinator-name");
        const customerPaymentCoordinatorPhone = document.getElementById("customer-payment-coordinator-phone");
        const customerSpecialNote = document.getElementById("customer-special-note");
        const addCustomerOptionValue = "__create__";

        function handleUnauthorized() {
            localStorage.removeItem("samprox_token");
            localStorage.removeItem("samprox_user");
            window.location.href = "/";
        }

        userNameEl.textContent = user?.name || "Unknown";
        userRoleEl.textContent = roleLabels[user?.role] || "";

        logoutButton.addEventListener("click", () => {
            handleUnauthorized();
        });

        const monthNames = [
            "January",
            "February",
            "March",
            "April",
            "May",
            "June",
            "July",
            "August",
            "September",
            "October",
            "November",
            "December",
        ];

        const reportForm = document.getElementById("sales-report-form");
        const monthSelect = document.getElementById("sales-report-month");
        const yearSelect = document.getElementById("sales-report-year");
        const customerSelect = document.getElementById("sales-report-customer");
        const submitButton = document.getElementById("sales-report-submit");
        const feedbackEl = document.getElementById("sales-report-feedback");
        const resultsEl = document.getElementById("sales-report-results");
        const subtitleEl = document.getElementById("sales-report-subtitle");

        const customerCategoryOptions = [
            { value: "plantation", label: "Plantation" },
            { value: "industrial", label: "Industrial" },
        ];
        const customerCreditTermOptions = [
            { value: "cash", label: "Cash" },
            { value: "14_days", label: "14 Days" },
            { value: "30_days", label: "30 Days" },
            { value: "45_days", label: "45 Days" },
            { value: "60_days", label: "60 Days" },
        ];
        const customerTransportOptions = [
            { value: "samprox_lorry", label: "Samprox lorry" },
            { value: "customer_lorry", label: "Customer lorry" },
        ];
        const customerTypeOptions = [
            { value: "regular", label: "Regular" },
            { value: "seasonal", label: "Seasonal" },
        ];

        const knownCustomers = new Map();
        const numberFormatter = new Intl.NumberFormat(undefined, {
            minimumFractionDigits: 2,
            maximumFractionDigits: 2,
        });

<<<<<<< HEAD
        const monthNames = [
            "January",
            "February",
            "March",
            "April",
            "May",
            "June",
            "July",
            "August",
            "September",
            "October",
            "November",
            "December",
        ];

        const reportForm = document.getElementById("sales-report-form");
        const monthSelect = document.getElementById("sales-report-month");
        const yearSelect = document.getElementById("sales-report-year");
        const customerSelect = document.getElementById("sales-report-customer");
        const submitButton = document.getElementById("sales-report-submit");
        const feedbackEl = document.getElementById("sales-report-feedback");
        const resultsEl = document.getElementById("sales-report-results");
        const subtitleEl = document.getElementById("sales-report-subtitle");

        const knownCustomers = new Map();
        const numberFormatter = new Intl.NumberFormat(undefined, {
            minimumFractionDigits: 2,
            maximumFractionDigits: 2,
        });
=======
        function populateSelectOptions(select, options) {
            if (!select) {
                return;
            }
            select.innerHTML = "";
            options.forEach((option) => {
                const el = document.createElement("option");
                el.value = option.value;
                el.textContent = option.label;
                select.appendChild(el);
            });
        }

        function populateCustomerFormOptions() {
            populateSelectOptions(customerCategorySelect, customerCategoryOptions);
            populateSelectOptions(customerCreditTermSelect, customerCreditTermOptions);
            populateSelectOptions(customerTransportSelect, customerTransportOptions);
            populateSelectOptions(customerTypeSelect, customerTypeOptions);
        }
>>>>>>> 68cf9fd0

        function formatAmount(value) {
            return numberFormatter.format(value || 0);
        }

        function updateSubtitle(year, month) {
            if (!subtitleEl) {
                return;
            }
            if (!year || !month) {
                subtitleEl.textContent =
                    "Select a month and year to compare forecasted versus actual sales by customer.";
                return;
            }
            const monthIndex = Math.max(1, Math.min(12, Number(month))) - 1;
            const monthName = monthNames[monthIndex] || "";
            subtitleEl.textContent = `${monthName} ${year}`.trim();
        }

        function setFeedback(message, variant = "info") {
            if (!feedbackEl) {
                return;
            }

            const variants = ["sales-report__feedback--error", "sales-report__feedback--success", "sales-report__feedback--info"];
            feedbackEl.classList.remove("sales-report__feedback--visible", ...variants);

            if (!message) {
                feedbackEl.textContent = "";
                return;
            }

            feedbackEl.textContent = message;
            if (variant === "error") {
                feedbackEl.classList.add("sales-report__feedback--error");
            } else if (variant === "success") {
                feedbackEl.classList.add("sales-report__feedback--success");
            } else {
                feedbackEl.classList.add("sales-report__feedback--info");
            }
            feedbackEl.classList.add("sales-report__feedback--visible");
        }

<<<<<<< HEAD
        function updateCustomerOptions(customers) {
            if (!Array.isArray(customers) || !customerSelect) {
                return;
            }

            let hasUpdates = false;
            customers.forEach((customer) => {
                if (!knownCustomers.has(customer.customer_id)) {
                    knownCustomers.set(customer.customer_id, customer.customer_name);
                    hasUpdates = true;
                }
            });

            if (!hasUpdates && customerSelect.options.length > 0) {
                return;
            }

            const currentValue = customerSelect.value;
            customerSelect.innerHTML = "";
            const defaultOption = document.createElement("option");
            defaultOption.value = "";
            defaultOption.textContent = "All customers";
            customerSelect.appendChild(defaultOption);

            const sorted = Array.from(knownCustomers.entries()).sort((a, b) => {
                return a[1].localeCompare(b[1]);
            });

            sorted.forEach(([id, name]) => {
                const option = document.createElement("option");
                option.value = String(id);
                option.textContent = name;
                customerSelect.appendChild(option);
            });

            if (currentValue && knownCustomers.has(Number(currentValue))) {
                customerSelect.value = currentValue;
            }
        }

=======
        function setEntryFeedback(message, variant = "info") {
            if (!entryFeedbackEl) {
                return;
            }

            const variants = ["sales-entry__feedback--error", "sales-entry__feedback--success"];
            entryFeedbackEl.classList.remove("sales-entry__feedback--visible", ...variants);

            if (!message) {
                entryFeedbackEl.textContent = "";
                return;
            }

            entryFeedbackEl.textContent = message;
            if (variant === "error") {
                entryFeedbackEl.classList.add("sales-entry__feedback--error");
            } else if (variant === "success") {
                entryFeedbackEl.classList.add("sales-entry__feedback--success");
            }
            entryFeedbackEl.classList.add("sales-entry__feedback--visible");
        }

        function formatCustomerLabel(customer) {
            if (!customer) {
                return "";
            }
            return customer.code ? `${customer.code} — ${customer.name}` : customer.name;
        }

        function normalizeCustomer(customer) {
            if (!customer) {
                return null;
            }

            const id = customer.id ?? customer.customer_id;
            const name = customer.name ?? customer.customer_name;
            if (!id || !name) {
                return null;
            }

            return {
                ...customer,
                id: String(id),
                name,
                code: customer.code ?? customer.customer_code ?? null,
            };
        }

        function registerCustomers(customers) {
            if (!Array.isArray(customers)) {
                return;
            }

            customers.forEach((customer) => {
                const normalized = normalizeCustomer(customer);
                if (!normalized) {
                    return;
                }
                knownCustomers.set(normalized.id, normalized);
            });
        }

        function refreshCustomerSelectors() {
            const sorted = Array.from(knownCustomers.values()).sort((a, b) =>
                (a.name || "").localeCompare(b.name || "")
            );

            if (customerSelect) {
                const previousValue = customerSelect.value;
                customerSelect.innerHTML = "";
                const defaultOption = document.createElement("option");
                defaultOption.value = "";
                defaultOption.textContent = "All customers";
                customerSelect.appendChild(defaultOption);

                sorted.forEach((customer) => {
                    const option = document.createElement("option");
                    option.value = customer.id;
                    option.textContent = formatCustomerLabel(customer);
                    customerSelect.appendChild(option);
                });

                if (previousValue && customerSelect.querySelector(`option[value="${previousValue}"]`)) {
                    customerSelect.value = previousValue;
                }
            }

            if (entryCustomerSelect) {
                const previousValue =
                    entryCustomerSelect.value && entryCustomerSelect.value !== addCustomerOptionValue
                        ? entryCustomerSelect.value
                        : "";
                entryCustomerSelect.innerHTML = "";

                const placeholderOption = document.createElement("option");
                placeholderOption.value = "";
                placeholderOption.textContent = "Select a customer";
                entryCustomerSelect.appendChild(placeholderOption);

                const createOption = document.createElement("option");
                createOption.value = addCustomerOptionValue;
                createOption.textContent = "➕ Add new customer";
                entryCustomerSelect.appendChild(createOption);

                sorted.forEach((customer) => {
                    const option = document.createElement("option");
                    option.value = customer.id;
                    option.textContent = formatCustomerLabel(customer);
                    entryCustomerSelect.appendChild(option);
                });

                if (previousValue && entryCustomerSelect.querySelector(`option[value="${previousValue}"]`)) {
                    entryCustomerSelect.value = previousValue;
                } else {
                    entryCustomerSelect.value = "";
                }
            }
        }

        function updateCustomerOptions(customers) {
            registerCustomers(customers);
            refreshCustomerSelectors();
        }

        function updateEntryTotal() {
            if (!entryTotalOutput) {
                return;
            }

            const unit = Number.parseFloat(entryUnitPriceInput?.value ?? "0");
            const quantity = Number.parseFloat(entryQuantityInput?.value ?? "0");
            const safeUnit = Number.isFinite(unit) ? unit : 0;
            const safeQuantity = Number.isFinite(quantity) ? quantity : 0;
            const total = safeUnit * safeQuantity;
            entryTotalOutput.textContent = numberFormatter.format(total || 0);
        }

        async function createCustomer(customerData) {
            if (!token) {
                return null;
            }

            const response = await fetch("/api/market/customers", {
                method: "POST",
                headers: {
                    Authorization: `Bearer ${token}`,
                    "Content-Type": "application/json",
                    Accept: "application/json",
                },
                body: JSON.stringify(customerData),
            });

            if (response.status === 401) {
                handleUnauthorized();
                return null;
            }

            const data = await response.json().catch(() => ({}));
            if (!response.ok) {
                if (response.status === 409 && data.customer) {
                    return { customer: data.customer, alreadyExists: true };
                }
                throw new Error(data.msg || "Unable to create customer.");
            }

            return { customer: data.customer, alreadyExists: false };
        }

        async function loadCustomers() {
            if (!token) {
                refreshCustomerSelectors();
                return;
            }

            try {
                const response = await fetch("/api/market/customers", {
                    headers: {
                        Authorization: `Bearer ${token}`,
                        Accept: "application/json",
                    },
                });

                if (response.status === 401) {
                    handleUnauthorized();
                    return;
                }

                if (!response.ok) {
                    throw new Error("Unable to load customers");
                }

                const data = await response.json();
                registerCustomers(data.customers || []);
            } catch (error) {
                console.error(error);
            } finally {
                refreshCustomerSelectors();
            }
        }

        function closeCustomerDialog() {
            if (!customerDialog) {
                return;
            }
            if (typeof customerDialog.close === "function") {
                customerDialog.close();
            } else {
                customerDialog.removeAttribute("open");
            }
        }

        function resetCustomerForm() {
            if (customerForm) {
                customerForm.reset();
            }
            setCustomerFormFeedback("");
        }

        function setCustomerFormFeedback(message, variant = "error") {
            if (!customerFormFeedback) {
                return;
            }
            customerFormFeedback.textContent = message || "";
            customerFormFeedback.classList.remove(
                "modal__feedback--visible",
                "modal__feedback--error",
                "modal__feedback--success",
            );

            if (!message) {
                return;
            }

            if (variant === "success") {
                customerFormFeedback.classList.add("modal__feedback--success");
            } else {
                customerFormFeedback.classList.add("modal__feedback--error");
            }
            customerFormFeedback.classList.add("modal__feedback--visible");
        }

        function openCustomerDialog() {
            resetCustomerForm();
            populateCustomerFormOptions();
            if (customerDialog) {
                if (typeof customerDialog.showModal === "function") {
                    customerDialog.showModal();
                } else {
                    customerDialog.setAttribute("open", "");
                }
            }
            customerNameInput?.focus();
        }

        if (customerDialog) {
            customerDialog.addEventListener("cancel", (event) => {
                event.preventDefault();
                closeCustomerDialog();
                resetCustomerForm();
                if (entryCustomerSelect && entryCustomerSelect.value === addCustomerOptionValue) {
                    entryCustomerSelect.value = "";
                }
            });
            customerDialog.addEventListener("close", () => {
                if (entryCustomerSelect && entryCustomerSelect.value === addCustomerOptionValue) {
                    entryCustomerSelect.value = "";
                }
            });
        }

        if (entryCustomerSelect) {
            entryCustomerSelect.addEventListener("change", (event) => {
                if (event.target.value !== addCustomerOptionValue) {
                    return;
                }
                event.target.value = "";
                openCustomerDialog();
            });
        }

        if (customerFormCancel) {
            customerFormCancel.addEventListener("click", (event) => {
                event.preventDefault();
                closeCustomerDialog();
                resetCustomerForm();
                if (entryCustomerSelect && entryCustomerSelect.value === addCustomerOptionValue) {
                    entryCustomerSelect.value = "";
                }
            });
        }

        function collectCustomerFormData() {
            const payload = {
                name: customerNameInput?.value?.trim() || "",
                category: customerCategorySelect?.value || "",
                credit_term: customerCreditTermSelect?.value || "",
                transport_mode: customerTransportSelect?.value || "",
                customer_type: customerTypeSelect?.value || "",
                sales_coordinator_name: customerSalesCoordinatorName?.value?.trim() || "",
                sales_coordinator_phone: customerSalesCoordinatorPhone?.value?.trim() || "",
                store_keeper_name: customerStoreKeeperName?.value?.trim() || "",
                store_keeper_phone: customerStoreKeeperPhone?.value?.trim() || "",
                payment_coordinator_name: customerPaymentCoordinatorName?.value?.trim() || "",
                payment_coordinator_phone: customerPaymentCoordinatorPhone?.value?.trim() || "",
                special_note: customerSpecialNote?.value?.trim() || "",
            };

            return payload;
        }

        if (customerForm) {
            customerForm.addEventListener("submit", async (event) => {
                event.preventDefault();
                if (!customerForm.checkValidity()) {
                    customerForm.reportValidity();
                    return;
                }

                const payload = collectCustomerFormData();
                const values = Object.values(payload);
                if (values.some((value) => value === "")) {
                    setCustomerFormFeedback("All fields are required.", "error");
                    return;
                }

                setCustomerFormFeedback("");
                if (customerFormSubmit) {
                    customerFormSubmit.disabled = true;
                }

                try {
                    const result = await createCustomer(payload);
                    if (!result || !result.customer) {
                        throw new Error("Unable to create customer.");
                    }

                    const { customer, alreadyExists } = result;
                    registerCustomers([customer]);
                    refreshCustomerSelectors();
                    closeCustomerDialog();
                    resetCustomerForm();

                    const customerIdValue = customer.id ?? customer.customer_id;
                    if (entryCustomerSelect && customerIdValue) {
                        entryCustomerSelect.value = String(customerIdValue);
                    }

                    const code = customer.code ?? customer.customer_code ?? customerIdValue;
                    const message = alreadyExists
                        ? `Customer "${customer.name}" already exists and is ready to use.`
                        : `Customer "${customer.name}" (ID ${code}) created successfully.`;
                    setEntryFeedback(message, "success");
                } catch (error) {
                    console.error(error);
                    setCustomerFormFeedback(error?.message || "Unable to create customer.");
                } finally {
                    if (customerFormSubmit) {
                        customerFormSubmit.disabled = false;
                    }
                }
            });
        }

        if (entryForm) {
            if (entryDateInput) {
                const today = new Date().toISOString().split("T")[0];
                entryDateInput.value = today;
            }

            updateEntryTotal();

            if (entryUnitPriceInput) {
                entryUnitPriceInput.addEventListener("input", updateEntryTotal);
                entryUnitPriceInput.addEventListener("change", updateEntryTotal);
            }

            if (entryQuantityInput) {
                entryQuantityInput.addEventListener("input", updateEntryTotal);
                entryQuantityInput.addEventListener("change", updateEntryTotal);
            }

            entryForm.addEventListener("submit", async (event) => {
                event.preventDefault();

                if (!token) {
                    setEntryFeedback("You are not signed in.", "error");
                    return;
                }

                if (!entryCustomerSelect || !entryDateInput || !entryTypeSelect || !entryUnitPriceInput || !entryQuantityInput) {
                    setEntryFeedback("Sales entry form is not ready.", "error");
                    return;
                }

                const customerValue = entryCustomerSelect.value;
                if (!customerValue || customerValue === addCustomerOptionValue) {
                    setEntryFeedback("Please select a customer.", "error");
                    return;
                }

                const dateValue = entryDateInput.value;
                if (!dateValue) {
                    setEntryFeedback("Please choose a date.", "error");
                    return;
                }

                const unitPriceValue = Number(entryUnitPriceInput.value);
                const quantityValue = Number(entryQuantityInput.value);

                if (!Number.isFinite(unitPriceValue) || unitPriceValue < 0 || !Number.isFinite(quantityValue) || quantityValue < 0) {
                    setEntryFeedback("Enter valid unit price and quantity values.", "error");
                    return;
                }

                const payload = {
                    date: dateValue,
                    customer_id: Number(customerValue),
                    sale_type: entryTypeSelect.value,
                    unit_price: unitPriceValue,
                    quantity_tons: quantityValue,
                };

                setEntryFeedback("Saving sales entry…");
                if (entrySubmitButton) {
                    entrySubmitButton.disabled = true;
                }

                try {
                    const response = await fetch("/api/market/sales", {
                        method: "POST",
                        headers: {
                            Authorization: `Bearer ${token}`,
                            "Content-Type": "application/json",
                            Accept: "application/json",
                        },
                        body: JSON.stringify(payload),
                    });

                    if (response.status === 401) {
                        handleUnauthorized();
                        return;
                    }

                    const data = await response.json().catch(() => ({}));
                    if (!response.ok) {
                        throw new Error(data.msg || "Unable to save sales entry.");
                    }

                    setEntryFeedback("Sales entry recorded successfully.", "success");
                    if (entryUnitPriceInput) {
                        entryUnitPriceInput.value = "";
                    }
                    if (entryQuantityInput) {
                        entryQuantityInput.value = "";
                    }
                    updateEntryTotal();
                    await loadReport();
                } catch (error) {
                    console.error(error);
                    setEntryFeedback(error?.message || "Unable to save sales entry.", "error");
                } finally {
                    if (entrySubmitButton) {
                        entrySubmitButton.disabled = false;
                    }
                }
            });
        }

        populateCustomerFormOptions();
        refreshCustomerSelectors();
        loadCustomers();

>>>>>>> 68cf9fd0
        function renderCustomer(customer) {
            const card = document.createElement("article");
            card.className = "sales-report__customer";

            const header = document.createElement("div");
            header.className = "sales-report__customer-header";

            const headingWrapper = document.createElement("div");
            const nameEl = document.createElement("h3");
            nameEl.className = "sales-report__customer-name";
            nameEl.textContent = customer.customer_name;
            headingWrapper.appendChild(nameEl);

            const summaryEl = document.createElement("p");
            summaryEl.className = "sales-report__customer-summary";
            summaryEl.textContent = "Daily comparison of forecasted and actual sales.";
            headingWrapper.appendChild(summaryEl);

            const totals = document.createElement("dl");
            totals.className = "sales-report__totals";

            const variance = customer.monthly_actual_total - customer.monthly_forecast_total;
            const totalsConfig = [
                { label: "Forecast", value: customer.monthly_forecast_total },
                { label: "Actual", value: customer.monthly_actual_total },
                { label: "Variance", value: variance },
            ];

            totalsConfig.forEach(({ label, value }) => {
                const group = document.createElement("div");
                group.className = "sales-report__totals-item";
                const dt = document.createElement("dt");
                dt.textContent = label;
                const dd = document.createElement("dd");
                dd.textContent = formatAmount(value);
                dd.className = "sales-report__totals-value";
                if (label === "Variance") {
                    if (value > 0) {
                        dd.classList.add("sales-report__variance--positive");
                    } else if (value < 0) {
                        dd.classList.add("sales-report__variance--negative");
                    }
                }
                group.appendChild(dt);
                group.appendChild(dd);
                totals.appendChild(group);
            });

            header.appendChild(headingWrapper);
            header.appendChild(totals);
            card.appendChild(header);

            const table = document.createElement("table");
            table.className = "sales-report__table";

            const thead = document.createElement("thead");
            const headRow = document.createElement("tr");
            ["Date", "Forecast", "Actual", "Variance"].forEach((label, index) => {
                const th = document.createElement("th");
                th.textContent = label;
                if (index > 0) {
                    th.className = "sales-report__cell--numeric";
                }
                headRow.appendChild(th);
            });
            thead.appendChild(headRow);
            table.appendChild(thead);

            const tbody = document.createElement("tbody");

            if (!customer.dates.length) {
                const row = document.createElement("tr");
                const cell = document.createElement("td");
                cell.colSpan = 4;
                cell.className = "sales-report__empty-row";
                cell.textContent = "No sales recorded for this customer.";
                row.appendChild(cell);
                tbody.appendChild(row);
            } else {
                customer.dates.forEach((entry) => {
                    const row = document.createElement("tr");

                    const dateCell = document.createElement("td");
                    dateCell.textContent = entry.date;
                    row.appendChild(dateCell);

                    const forecastCell = document.createElement("td");
                    forecastCell.textContent = formatAmount(entry.forecast_amount);
                    forecastCell.className = "sales-report__cell--numeric";
                    row.appendChild(forecastCell);

                    const actualCell = document.createElement("td");
                    actualCell.textContent = formatAmount(entry.actual_amount);
                    actualCell.className = "sales-report__cell--numeric";
                    row.appendChild(actualCell);

                    const varianceValue = entry.actual_amount - entry.forecast_amount;
                    const varianceCell = document.createElement("td");
                    varianceCell.textContent = formatAmount(varianceValue);
                    varianceCell.className = "sales-report__cell--numeric";
                    if (varianceValue > 0) {
                        varianceCell.classList.add("sales-report__variance--positive");
                    } else if (varianceValue < 0) {
                        varianceCell.classList.add("sales-report__variance--negative");
                    }
                    row.appendChild(varianceCell);

                    tbody.appendChild(row);
                });
            }

            table.appendChild(tbody);
            card.appendChild(table);
            return card;
        }

        function renderReport(data) {
            if (!resultsEl) {
                return;
            }

            resultsEl.innerHTML = "";
            if (!data || !Array.isArray(data.customers) || data.customers.length === 0) {
                const empty = document.createElement("p");
                empty.className = "sales-report__empty";
                empty.textContent = "No sales data available for the selected period.";
                resultsEl.appendChild(empty);
                return;
            }

            const container = document.createElement("div");
            container.className = "sales-report__customers";

            data.customers.forEach((customer) => {
                container.appendChild(renderCustomer(customer));
            });

            resultsEl.appendChild(container);
        }

        function populateSelectors() {
            if (!monthSelect || !yearSelect) {
                return;
            }

            const now = new Date();
            const currentMonth = now.getMonth() + 1;
            const currentYear = now.getFullYear();

            monthNames.forEach((name, index) => {
                const option = document.createElement("option");
                option.value = String(index + 1);
                option.textContent = name;
                monthSelect.appendChild(option);
            });

            const startYear = currentYear - 2;
            const endYear = currentYear + 1;
            for (let year = endYear; year >= startYear; year -= 1) {
                const option = document.createElement("option");
                option.value = String(year);
                option.textContent = String(year);
                yearSelect.appendChild(option);
            }

            monthSelect.value = String(currentMonth);
            yearSelect.value = String(currentYear);
            updateSubtitle(currentYear, currentMonth);
        }

        async function loadReport() {
<<<<<<< HEAD
            if (!token) {
=======
            if (!token || !monthSelect || !yearSelect || !submitButton || !resultsEl) {
>>>>>>> 68cf9fd0
                return;
            }

            const year = yearSelect.value;
            const month = monthSelect.value;

            updateSubtitle(year, month);
            setFeedback("Loading customer sales…", "info");
            resultsEl.innerHTML = '<p class="sales-report__loading">Loading report…</p>';

            submitButton.disabled = true;

            try {
                const params = new URLSearchParams({
                    year: String(year),
                    month: String(month),
                });
                if (customerSelect && customerSelect.value) {
                    params.append("customer_id", customerSelect.value);
                }

                const response = await fetch(`/api/reports/customer-sales?${params.toString()}`, {
                    headers: {
                        Authorization: `Bearer ${token}`,
                        Accept: "application/json",
                    },
                });

                if (response.status === 401) {
<<<<<<< HEAD
                    localStorage.removeItem("samprox_token");
                    localStorage.removeItem("samprox_user");
                    window.location.href = "/";
=======
                    handleUnauthorized();
>>>>>>> 68cf9fd0
                    return;
                }

                if (!response.ok) {
                    const errorData = await response.json().catch(() => ({ msg: "Unable to load report" }));
                    throw new Error(errorData.msg || "Unable to load report");
                }

                const data = await response.json();
                updateCustomerOptions(data.customers || []);
                renderReport(data);

                if (data.customers && data.customers.length > 0) {
                    const totalCustomers = data.customers.length;
                    setFeedback(
                        `Showing sales data for ${totalCustomers} ${totalCustomers === 1 ? "customer" : "customers"}.`,
                        "success",
                    );
                } else {
                    setFeedback("No sales data recorded for the selected period.", "info");
                }
            } catch (error) {
                console.error(error);
                resultsEl.innerHTML = "";
                const errorMessage = error?.message || "Unable to load report.";
                setFeedback(errorMessage, "error");
            } finally {
                submitButton.disabled = false;
            }
        }

        if (reportForm) {
            populateSelectors();
            reportForm.addEventListener("submit", (event) => {
                event.preventDefault();
                loadReport();
            });
            loadReport();
        }
    </script>
</body>
</html><|MERGE_RESOLUTION|>--- conflicted
+++ resolved
@@ -71,175 +71,6 @@
                     </p>
                 </article>
             </div>
-<<<<<<< HEAD
-=======
-            <article class="production-card sales-entry" aria-labelledby="sales-entry-title">
-                <div>
-                    <h2 id="sales-entry-title">Record sales entry</h2>
-                    <p class="sales-entry__subtitle">
-                        Capture forecasted or actual sales to instantly refresh the performance report below.
-                    </p>
-                </div>
-                <form id="sales-entry-form" class="sales-entry__form" aria-label="Record sales entry">
-                    <label class="sales-entry__field" for="sales-entry-date">
-                        <span class="sales-entry__label">Date</span>
-                        <input type="date" id="sales-entry-date" name="date" class="sales-entry__input" required />
-                    </label>
-                    <label class="sales-entry__field" for="sales-entry-customer">
-                        <span class="sales-entry__label">Customer</span>
-                        <select id="sales-entry-customer" name="customer_id" class="sales-entry__select" required></select>
-                    </label>
-                    <label class="sales-entry__field" for="sales-entry-type">
-                        <span class="sales-entry__label">Entry type</span>
-                        <select id="sales-entry-type" name="sale_type" class="sales-entry__select" required>
-                            <option value="actual">Actual sale</option>
-                            <option value="forecast">Forecast sale</option>
-                        </select>
-                    </label>
-                    <label class="sales-entry__field" for="sales-entry-unit-price">
-                        <span class="sales-entry__label">Unit price (Rs/Ton)</span>
-                        <input
-                            type="number"
-                            id="sales-entry-unit-price"
-                            name="unit_price"
-                            class="sales-entry__input"
-                            inputmode="decimal"
-                            step="0.01"
-                            min="0"
-                            placeholder="0.00"
-                            required
-                        />
-                    </label>
-                    <label class="sales-entry__field" for="sales-entry-quantity">
-                        <span class="sales-entry__label">Quantity (Tons)</span>
-                        <input
-                            type="number"
-                            id="sales-entry-quantity"
-                            name="quantity_tons"
-                            class="sales-entry__input"
-                            inputmode="decimal"
-                            step="0.01"
-                            min="0"
-                            placeholder="0.00"
-                            required
-                        />
-                    </label>
-                    <div class="sales-entry__field">
-                        <span class="sales-entry__label">Sales value (Rs)</span>
-                        <output id="sales-entry-total" class="sales-entry__total" aria-live="polite">0.00</output>
-                    </div>
-                    <div class="sales-entry__actions">
-                        <button type="submit" class="button" id="sales-entry-submit">Save entry</button>
-                    </div>
-                </form>
-                <p id="sales-entry-feedback" class="sales-entry__feedback" role="status" aria-live="polite"></p>
-            </article>
-            <dialog id="customer-dialog" class="modal" aria-labelledby="customer-dialog-title">
-                <form id="customer-form" class="modal__form">
-                    <header class="modal__header">
-                        <h2 id="customer-dialog-title" class="modal__title">Add new customer</h2>
-                        <p class="modal__subtitle">Customer ID will be assigned automatically (e.g. 00001).</p>
-                    </header>
-                    <div class="modal__grid">
-                        <label class="modal__field" for="customer-name">
-                            <span class="modal__label">Customer name</span>
-                            <input id="customer-name" name="name" type="text" class="modal__input" required />
-                        </label>
-                        <label class="modal__field" for="customer-category">
-                            <span class="modal__label">Category</span>
-                            <select id="customer-category" name="category" class="modal__select" required></select>
-                        </label>
-                        <label class="modal__field" for="customer-credit-term">
-                            <span class="modal__label">Credit term</span>
-                            <select id="customer-credit-term" name="credit_term" class="modal__select" required></select>
-                        </label>
-                        <label class="modal__field" for="customer-transport-mode">
-                            <span class="modal__label">Transport mode</span>
-                            <select id="customer-transport-mode" name="transport_mode" class="modal__select" required></select>
-                        </label>
-                        <label class="modal__field" for="customer-type">
-                            <span class="modal__label">Type</span>
-                            <select id="customer-type" name="customer_type" class="modal__select" required></select>
-                        </label>
-                        <label class="modal__field" for="customer-sales-coordinator-name">
-                            <span class="modal__label">Sales coordinator name</span>
-                            <input
-                                id="customer-sales-coordinator-name"
-                                name="sales_coordinator_name"
-                                type="text"
-                                class="modal__input"
-                                required
-                            />
-                        </label>
-                        <label class="modal__field" for="customer-sales-coordinator-phone">
-                            <span class="modal__label">Sales coordinator telephone</span>
-                            <input
-                                id="customer-sales-coordinator-phone"
-                                name="sales_coordinator_phone"
-                                type="tel"
-                                class="modal__input"
-                                required
-                            />
-                        </label>
-                        <label class="modal__field" for="customer-store-keeper-name">
-                            <span class="modal__label">Store keeper name</span>
-                            <input
-                                id="customer-store-keeper-name"
-                                name="store_keeper_name"
-                                type="text"
-                                class="modal__input"
-                                required
-                            />
-                        </label>
-                        <label class="modal__field" for="customer-store-keeper-phone">
-                            <span class="modal__label">Store keeper telephone</span>
-                            <input
-                                id="customer-store-keeper-phone"
-                                name="store_keeper_phone"
-                                type="tel"
-                                class="modal__input"
-                                required
-                            />
-                        </label>
-                        <label class="modal__field" for="customer-payment-coordinator-name">
-                            <span class="modal__label">Payment coordinator name</span>
-                            <input
-                                id="customer-payment-coordinator-name"
-                                name="payment_coordinator_name"
-                                type="text"
-                                class="modal__input"
-                                required
-                            />
-                        </label>
-                        <label class="modal__field" for="customer-payment-coordinator-phone">
-                            <span class="modal__label">Payment coordinator telephone</span>
-                            <input
-                                id="customer-payment-coordinator-phone"
-                                name="payment_coordinator_phone"
-                                type="tel"
-                                class="modal__input"
-                                required
-                            />
-                        </label>
-                        <label class="modal__field modal__field--full" for="customer-special-note">
-                            <span class="modal__label">Special note</span>
-                            <textarea
-                                id="customer-special-note"
-                                name="special_note"
-                                class="modal__textarea"
-                                rows="3"
-                                required
-                            ></textarea>
-                        </label>
-                    </div>
-                    <p id="customer-form-feedback" class="modal__feedback" role="status" aria-live="polite"></p>
-                    <div class="modal__actions">
-                        <button type="button" class="button button--secondary" id="customer-form-cancel">Cancel</button>
-                        <button type="submit" class="button" id="customer-form-submit">Save customer</button>
-                    </div>
-                </form>
-            </dialog>
->>>>>>> 68cf9fd0
             <article class="production-card sales-report" aria-labelledby="sales-report-title">
                 <div class="production-card__header">
                     <div>
@@ -387,7 +218,6 @@
             maximumFractionDigits: 2,
         });
 
-<<<<<<< HEAD
         const monthNames = [
             "January",
             "February",
@@ -417,27 +247,6 @@
             minimumFractionDigits: 2,
             maximumFractionDigits: 2,
         });
-=======
-        function populateSelectOptions(select, options) {
-            if (!select) {
-                return;
-            }
-            select.innerHTML = "";
-            options.forEach((option) => {
-                const el = document.createElement("option");
-                el.value = option.value;
-                el.textContent = option.label;
-                select.appendChild(el);
-            });
-        }
-
-        function populateCustomerFormOptions() {
-            populateSelectOptions(customerCategorySelect, customerCategoryOptions);
-            populateSelectOptions(customerCreditTermSelect, customerCreditTermOptions);
-            populateSelectOptions(customerTransportSelect, customerTransportOptions);
-            populateSelectOptions(customerTypeSelect, customerTypeOptions);
-        }
->>>>>>> 68cf9fd0
 
         function formatAmount(value) {
             return numberFormatter.format(value || 0);
@@ -481,7 +290,6 @@
             feedbackEl.classList.add("sales-report__feedback--visible");
         }
 
-<<<<<<< HEAD
         function updateCustomerOptions(customers) {
             if (!Array.isArray(customers) || !customerSelect) {
                 return;
@@ -522,480 +330,6 @@
             }
         }
 
-=======
-        function setEntryFeedback(message, variant = "info") {
-            if (!entryFeedbackEl) {
-                return;
-            }
-
-            const variants = ["sales-entry__feedback--error", "sales-entry__feedback--success"];
-            entryFeedbackEl.classList.remove("sales-entry__feedback--visible", ...variants);
-
-            if (!message) {
-                entryFeedbackEl.textContent = "";
-                return;
-            }
-
-            entryFeedbackEl.textContent = message;
-            if (variant === "error") {
-                entryFeedbackEl.classList.add("sales-entry__feedback--error");
-            } else if (variant === "success") {
-                entryFeedbackEl.classList.add("sales-entry__feedback--success");
-            }
-            entryFeedbackEl.classList.add("sales-entry__feedback--visible");
-        }
-
-        function formatCustomerLabel(customer) {
-            if (!customer) {
-                return "";
-            }
-            return customer.code ? `${customer.code} — ${customer.name}` : customer.name;
-        }
-
-        function normalizeCustomer(customer) {
-            if (!customer) {
-                return null;
-            }
-
-            const id = customer.id ?? customer.customer_id;
-            const name = customer.name ?? customer.customer_name;
-            if (!id || !name) {
-                return null;
-            }
-
-            return {
-                ...customer,
-                id: String(id),
-                name,
-                code: customer.code ?? customer.customer_code ?? null,
-            };
-        }
-
-        function registerCustomers(customers) {
-            if (!Array.isArray(customers)) {
-                return;
-            }
-
-            customers.forEach((customer) => {
-                const normalized = normalizeCustomer(customer);
-                if (!normalized) {
-                    return;
-                }
-                knownCustomers.set(normalized.id, normalized);
-            });
-        }
-
-        function refreshCustomerSelectors() {
-            const sorted = Array.from(knownCustomers.values()).sort((a, b) =>
-                (a.name || "").localeCompare(b.name || "")
-            );
-
-            if (customerSelect) {
-                const previousValue = customerSelect.value;
-                customerSelect.innerHTML = "";
-                const defaultOption = document.createElement("option");
-                defaultOption.value = "";
-                defaultOption.textContent = "All customers";
-                customerSelect.appendChild(defaultOption);
-
-                sorted.forEach((customer) => {
-                    const option = document.createElement("option");
-                    option.value = customer.id;
-                    option.textContent = formatCustomerLabel(customer);
-                    customerSelect.appendChild(option);
-                });
-
-                if (previousValue && customerSelect.querySelector(`option[value="${previousValue}"]`)) {
-                    customerSelect.value = previousValue;
-                }
-            }
-
-            if (entryCustomerSelect) {
-                const previousValue =
-                    entryCustomerSelect.value && entryCustomerSelect.value !== addCustomerOptionValue
-                        ? entryCustomerSelect.value
-                        : "";
-                entryCustomerSelect.innerHTML = "";
-
-                const placeholderOption = document.createElement("option");
-                placeholderOption.value = "";
-                placeholderOption.textContent = "Select a customer";
-                entryCustomerSelect.appendChild(placeholderOption);
-
-                const createOption = document.createElement("option");
-                createOption.value = addCustomerOptionValue;
-                createOption.textContent = "➕ Add new customer";
-                entryCustomerSelect.appendChild(createOption);
-
-                sorted.forEach((customer) => {
-                    const option = document.createElement("option");
-                    option.value = customer.id;
-                    option.textContent = formatCustomerLabel(customer);
-                    entryCustomerSelect.appendChild(option);
-                });
-
-                if (previousValue && entryCustomerSelect.querySelector(`option[value="${previousValue}"]`)) {
-                    entryCustomerSelect.value = previousValue;
-                } else {
-                    entryCustomerSelect.value = "";
-                }
-            }
-        }
-
-        function updateCustomerOptions(customers) {
-            registerCustomers(customers);
-            refreshCustomerSelectors();
-        }
-
-        function updateEntryTotal() {
-            if (!entryTotalOutput) {
-                return;
-            }
-
-            const unit = Number.parseFloat(entryUnitPriceInput?.value ?? "0");
-            const quantity = Number.parseFloat(entryQuantityInput?.value ?? "0");
-            const safeUnit = Number.isFinite(unit) ? unit : 0;
-            const safeQuantity = Number.isFinite(quantity) ? quantity : 0;
-            const total = safeUnit * safeQuantity;
-            entryTotalOutput.textContent = numberFormatter.format(total || 0);
-        }
-
-        async function createCustomer(customerData) {
-            if (!token) {
-                return null;
-            }
-
-            const response = await fetch("/api/market/customers", {
-                method: "POST",
-                headers: {
-                    Authorization: `Bearer ${token}`,
-                    "Content-Type": "application/json",
-                    Accept: "application/json",
-                },
-                body: JSON.stringify(customerData),
-            });
-
-            if (response.status === 401) {
-                handleUnauthorized();
-                return null;
-            }
-
-            const data = await response.json().catch(() => ({}));
-            if (!response.ok) {
-                if (response.status === 409 && data.customer) {
-                    return { customer: data.customer, alreadyExists: true };
-                }
-                throw new Error(data.msg || "Unable to create customer.");
-            }
-
-            return { customer: data.customer, alreadyExists: false };
-        }
-
-        async function loadCustomers() {
-            if (!token) {
-                refreshCustomerSelectors();
-                return;
-            }
-
-            try {
-                const response = await fetch("/api/market/customers", {
-                    headers: {
-                        Authorization: `Bearer ${token}`,
-                        Accept: "application/json",
-                    },
-                });
-
-                if (response.status === 401) {
-                    handleUnauthorized();
-                    return;
-                }
-
-                if (!response.ok) {
-                    throw new Error("Unable to load customers");
-                }
-
-                const data = await response.json();
-                registerCustomers(data.customers || []);
-            } catch (error) {
-                console.error(error);
-            } finally {
-                refreshCustomerSelectors();
-            }
-        }
-
-        function closeCustomerDialog() {
-            if (!customerDialog) {
-                return;
-            }
-            if (typeof customerDialog.close === "function") {
-                customerDialog.close();
-            } else {
-                customerDialog.removeAttribute("open");
-            }
-        }
-
-        function resetCustomerForm() {
-            if (customerForm) {
-                customerForm.reset();
-            }
-            setCustomerFormFeedback("");
-        }
-
-        function setCustomerFormFeedback(message, variant = "error") {
-            if (!customerFormFeedback) {
-                return;
-            }
-            customerFormFeedback.textContent = message || "";
-            customerFormFeedback.classList.remove(
-                "modal__feedback--visible",
-                "modal__feedback--error",
-                "modal__feedback--success",
-            );
-
-            if (!message) {
-                return;
-            }
-
-            if (variant === "success") {
-                customerFormFeedback.classList.add("modal__feedback--success");
-            } else {
-                customerFormFeedback.classList.add("modal__feedback--error");
-            }
-            customerFormFeedback.classList.add("modal__feedback--visible");
-        }
-
-        function openCustomerDialog() {
-            resetCustomerForm();
-            populateCustomerFormOptions();
-            if (customerDialog) {
-                if (typeof customerDialog.showModal === "function") {
-                    customerDialog.showModal();
-                } else {
-                    customerDialog.setAttribute("open", "");
-                }
-            }
-            customerNameInput?.focus();
-        }
-
-        if (customerDialog) {
-            customerDialog.addEventListener("cancel", (event) => {
-                event.preventDefault();
-                closeCustomerDialog();
-                resetCustomerForm();
-                if (entryCustomerSelect && entryCustomerSelect.value === addCustomerOptionValue) {
-                    entryCustomerSelect.value = "";
-                }
-            });
-            customerDialog.addEventListener("close", () => {
-                if (entryCustomerSelect && entryCustomerSelect.value === addCustomerOptionValue) {
-                    entryCustomerSelect.value = "";
-                }
-            });
-        }
-
-        if (entryCustomerSelect) {
-            entryCustomerSelect.addEventListener("change", (event) => {
-                if (event.target.value !== addCustomerOptionValue) {
-                    return;
-                }
-                event.target.value = "";
-                openCustomerDialog();
-            });
-        }
-
-        if (customerFormCancel) {
-            customerFormCancel.addEventListener("click", (event) => {
-                event.preventDefault();
-                closeCustomerDialog();
-                resetCustomerForm();
-                if (entryCustomerSelect && entryCustomerSelect.value === addCustomerOptionValue) {
-                    entryCustomerSelect.value = "";
-                }
-            });
-        }
-
-        function collectCustomerFormData() {
-            const payload = {
-                name: customerNameInput?.value?.trim() || "",
-                category: customerCategorySelect?.value || "",
-                credit_term: customerCreditTermSelect?.value || "",
-                transport_mode: customerTransportSelect?.value || "",
-                customer_type: customerTypeSelect?.value || "",
-                sales_coordinator_name: customerSalesCoordinatorName?.value?.trim() || "",
-                sales_coordinator_phone: customerSalesCoordinatorPhone?.value?.trim() || "",
-                store_keeper_name: customerStoreKeeperName?.value?.trim() || "",
-                store_keeper_phone: customerStoreKeeperPhone?.value?.trim() || "",
-                payment_coordinator_name: customerPaymentCoordinatorName?.value?.trim() || "",
-                payment_coordinator_phone: customerPaymentCoordinatorPhone?.value?.trim() || "",
-                special_note: customerSpecialNote?.value?.trim() || "",
-            };
-
-            return payload;
-        }
-
-        if (customerForm) {
-            customerForm.addEventListener("submit", async (event) => {
-                event.preventDefault();
-                if (!customerForm.checkValidity()) {
-                    customerForm.reportValidity();
-                    return;
-                }
-
-                const payload = collectCustomerFormData();
-                const values = Object.values(payload);
-                if (values.some((value) => value === "")) {
-                    setCustomerFormFeedback("All fields are required.", "error");
-                    return;
-                }
-
-                setCustomerFormFeedback("");
-                if (customerFormSubmit) {
-                    customerFormSubmit.disabled = true;
-                }
-
-                try {
-                    const result = await createCustomer(payload);
-                    if (!result || !result.customer) {
-                        throw new Error("Unable to create customer.");
-                    }
-
-                    const { customer, alreadyExists } = result;
-                    registerCustomers([customer]);
-                    refreshCustomerSelectors();
-                    closeCustomerDialog();
-                    resetCustomerForm();
-
-                    const customerIdValue = customer.id ?? customer.customer_id;
-                    if (entryCustomerSelect && customerIdValue) {
-                        entryCustomerSelect.value = String(customerIdValue);
-                    }
-
-                    const code = customer.code ?? customer.customer_code ?? customerIdValue;
-                    const message = alreadyExists
-                        ? `Customer "${customer.name}" already exists and is ready to use.`
-                        : `Customer "${customer.name}" (ID ${code}) created successfully.`;
-                    setEntryFeedback(message, "success");
-                } catch (error) {
-                    console.error(error);
-                    setCustomerFormFeedback(error?.message || "Unable to create customer.");
-                } finally {
-                    if (customerFormSubmit) {
-                        customerFormSubmit.disabled = false;
-                    }
-                }
-            });
-        }
-
-        if (entryForm) {
-            if (entryDateInput) {
-                const today = new Date().toISOString().split("T")[0];
-                entryDateInput.value = today;
-            }
-
-            updateEntryTotal();
-
-            if (entryUnitPriceInput) {
-                entryUnitPriceInput.addEventListener("input", updateEntryTotal);
-                entryUnitPriceInput.addEventListener("change", updateEntryTotal);
-            }
-
-            if (entryQuantityInput) {
-                entryQuantityInput.addEventListener("input", updateEntryTotal);
-                entryQuantityInput.addEventListener("change", updateEntryTotal);
-            }
-
-            entryForm.addEventListener("submit", async (event) => {
-                event.preventDefault();
-
-                if (!token) {
-                    setEntryFeedback("You are not signed in.", "error");
-                    return;
-                }
-
-                if (!entryCustomerSelect || !entryDateInput || !entryTypeSelect || !entryUnitPriceInput || !entryQuantityInput) {
-                    setEntryFeedback("Sales entry form is not ready.", "error");
-                    return;
-                }
-
-                const customerValue = entryCustomerSelect.value;
-                if (!customerValue || customerValue === addCustomerOptionValue) {
-                    setEntryFeedback("Please select a customer.", "error");
-                    return;
-                }
-
-                const dateValue = entryDateInput.value;
-                if (!dateValue) {
-                    setEntryFeedback("Please choose a date.", "error");
-                    return;
-                }
-
-                const unitPriceValue = Number(entryUnitPriceInput.value);
-                const quantityValue = Number(entryQuantityInput.value);
-
-                if (!Number.isFinite(unitPriceValue) || unitPriceValue < 0 || !Number.isFinite(quantityValue) || quantityValue < 0) {
-                    setEntryFeedback("Enter valid unit price and quantity values.", "error");
-                    return;
-                }
-
-                const payload = {
-                    date: dateValue,
-                    customer_id: Number(customerValue),
-                    sale_type: entryTypeSelect.value,
-                    unit_price: unitPriceValue,
-                    quantity_tons: quantityValue,
-                };
-
-                setEntryFeedback("Saving sales entry…");
-                if (entrySubmitButton) {
-                    entrySubmitButton.disabled = true;
-                }
-
-                try {
-                    const response = await fetch("/api/market/sales", {
-                        method: "POST",
-                        headers: {
-                            Authorization: `Bearer ${token}`,
-                            "Content-Type": "application/json",
-                            Accept: "application/json",
-                        },
-                        body: JSON.stringify(payload),
-                    });
-
-                    if (response.status === 401) {
-                        handleUnauthorized();
-                        return;
-                    }
-
-                    const data = await response.json().catch(() => ({}));
-                    if (!response.ok) {
-                        throw new Error(data.msg || "Unable to save sales entry.");
-                    }
-
-                    setEntryFeedback("Sales entry recorded successfully.", "success");
-                    if (entryUnitPriceInput) {
-                        entryUnitPriceInput.value = "";
-                    }
-                    if (entryQuantityInput) {
-                        entryQuantityInput.value = "";
-                    }
-                    updateEntryTotal();
-                    await loadReport();
-                } catch (error) {
-                    console.error(error);
-                    setEntryFeedback(error?.message || "Unable to save sales entry.", "error");
-                } finally {
-                    if (entrySubmitButton) {
-                        entrySubmitButton.disabled = false;
-                    }
-                }
-            });
-        }
-
-        populateCustomerFormOptions();
-        refreshCustomerSelectors();
-        loadCustomers();
-
->>>>>>> 68cf9fd0
         function renderCustomer(customer) {
             const card = document.createElement("article");
             card.className = "sales-report__customer";
@@ -1167,11 +501,7 @@
         }
 
         async function loadReport() {
-<<<<<<< HEAD
             if (!token) {
-=======
-            if (!token || !monthSelect || !yearSelect || !submitButton || !resultsEl) {
->>>>>>> 68cf9fd0
                 return;
             }
 
@@ -1201,13 +531,9 @@
                 });
 
                 if (response.status === 401) {
-<<<<<<< HEAD
                     localStorage.removeItem("samprox_token");
                     localStorage.removeItem("samprox_user");
                     window.location.href = "/";
-=======
-                    handleUnauthorized();
->>>>>>> 68cf9fd0
                     return;
                 }
 
