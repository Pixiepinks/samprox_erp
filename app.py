from flask import Flask, jsonify
from sqlalchemy import inspect
from sqlalchemy.exc import SQLAlchemyError
from config import Config
from extensions import db, migrate, jwt
from routes import auth, jobs, quotation, labor, materials, reports, ui
from models import User, RoleEnum
import os

def create_app():
    app = Flask(__name__)
    app.config.from_object(Config)
    db.init_app(app)
    migrate.init_app(app, db)
    jwt.init_app(app)

    @jwt.additional_claims_loader
    def add_claims(identity):
        u = User.query.get(identity)
        return {"role": u.role if u else None}

    app.register_blueprint(auth.bp)
    app.register_blueprint(jobs.bp)
    app.register_blueprint(quotation.bp)
    app.register_blueprint(labor.bp)
    app.register_blueprint(materials.bp)
    app.register_blueprint(reports.bp)
    app.register_blueprint(ui.bp)
<<<<<<< HEAD

    def ensure_default_admin():
        """Ensure there is at least one administrator account available."""
        try:
            inspector = inspect(db.engine)
        except SQLAlchemyError:
            return

        if not inspector.has_table(User.__tablename__):
            return

        email = app.config["DEFAULT_ADMIN_EMAIL"]
        user = User.query.filter_by(email=email).first()
        if user is None:
            user = User(
                name=app.config["DEFAULT_ADMIN_NAME"],
                email=email,
                role=RoleEnum.admin,
            )
            user.set_password(app.config["DEFAULT_ADMIN_PASSWORD"])
            db.session.add(user)
            db.session.commit()
        else:
            updated = False
            if user.role != RoleEnum.admin:
                user.role = RoleEnum.admin
                updated = True
            if not user.active:
                user.active = True
                updated = True
            if updated:
                db.session.commit()

    with app.app_context():
        ensure_default_admin()
=======
>>>>>>> 1a10cca8

    @app.get("/api/health")
    def health(): return jsonify({"ok": True})

    return app

app = create_app()

if __name__ == "__main__":
    app.run(debug=True, port=int(os.getenv("PORT", 5000)))<|MERGE_RESOLUTION|>--- conflicted
+++ resolved
@@ -26,44 +26,6 @@
     app.register_blueprint(materials.bp)
     app.register_blueprint(reports.bp)
     app.register_blueprint(ui.bp)
-<<<<<<< HEAD
-
-    def ensure_default_admin():
-        """Ensure there is at least one administrator account available."""
-        try:
-            inspector = inspect(db.engine)
-        except SQLAlchemyError:
-            return
-
-        if not inspector.has_table(User.__tablename__):
-            return
-
-        email = app.config["DEFAULT_ADMIN_EMAIL"]
-        user = User.query.filter_by(email=email).first()
-        if user is None:
-            user = User(
-                name=app.config["DEFAULT_ADMIN_NAME"],
-                email=email,
-                role=RoleEnum.admin,
-            )
-            user.set_password(app.config["DEFAULT_ADMIN_PASSWORD"])
-            db.session.add(user)
-            db.session.commit()
-        else:
-            updated = False
-            if user.role != RoleEnum.admin:
-                user.role = RoleEnum.admin
-                updated = True
-            if not user.active:
-                user.active = True
-                updated = True
-            if updated:
-                db.session.commit()
-
-    with app.app_context():
-        ensure_default_admin()
-=======
->>>>>>> 1a10cca8
 
     @app.get("/api/health")
     def health(): return jsonify({"ok": True})
