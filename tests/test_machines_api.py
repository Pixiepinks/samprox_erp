import importlib
import os
import sys
import unittest


class MachineApiTestCase(unittest.TestCase):
    def setUp(self):
        os.environ["DATABASE_URL"] = "sqlite:///:memory:"
        if "app" in sys.modules:
            self.app_module = importlib.reload(sys.modules["app"])
        else:
            self.app_module = importlib.import_module("app")

        self.app = self.app_module.create_app()
        self.ctx = self.app.app_context()
        self.ctx.push()
        self.app_module.db.create_all()

        self.client = self.app.test_client()
        User = self.app_module.User
        RoleEnum = self.app_module.RoleEnum

        self.pm_user = User(name="Prod Manager", email="pm@example.com", role=RoleEnum.production_manager)
        self.pm_user.set_password("Password!1")
        self.mm_user = User(name="Maint Manager", email="mm@example.com", role=RoleEnum.maintenance_manager)
        self.mm_user.set_password("Password!1")
        self.app_module.db.session.add_all([self.pm_user, self.mm_user])
        self.app_module.db.session.commit()

        self.pm_token = self._login("pm@example.com")
        self.mm_token = self._login("mm@example.com")

    def tearDown(self):
        self.app_module.db.session.remove()
        self.app_module.db.drop_all()
        self.ctx.pop()
        os.environ.pop("DATABASE_URL", None)
        if "app" in sys.modules:
            del sys.modules["app"]

    def _login(self, email):
        response = self.client.post(
            "/api/auth/login",
            json={"email": email, "password": "Password!1"},
        )
        self.assertEqual(response.status_code, 200)
        return response.get_json()["access_token"]

    def _auth_headers(self, token):
        return {"Authorization": f"Bearer {token}"}

    def test_asset_part_idle_and_supplier_flow(self):
        # Create an asset
        asset_payload = {
            "name": "CNC Machine",
            "category": "Plant & Machines",
            "location": "Plant A",
            "manufacturer": "ACME",
            "installed_on": "2024-01-10",
            "status": "Operational",
        }
        response = self.client.post(
            "/api/machines/assets",
            headers=self._auth_headers(self.pm_token),
            json=asset_payload,
        )
        self.assertEqual(response.status_code, 201)
        asset = response.get_json()
        asset_id = asset["id"]
        self.assertEqual(asset["code"], "MCH-0001")

        # List assets and ensure part count is zero initially
        response = self.client.get(
            "/api/machines/assets",
            headers=self._auth_headers(self.pm_token),
        )
        self.assertEqual(response.status_code, 200)
        assets = response.get_json()
        self.assertEqual(len(assets), 1)
        self.assertEqual(assets[0]["part_count"], 0)

        # Add a part
        part_payload = {
            "name": "Hydraulic pump",
            "part_number": "P-100",
            "expected_life_hours": 1200,
            "description": "Primary pressure pump",
        }
        response = self.client.post(
            f"/api/machines/assets/{asset_id}/parts",
            headers=self._auth_headers(self.pm_token),
            json=part_payload,
        )
        self.assertEqual(response.status_code, 201)
        part_id = response.get_json()["id"]

        # Log a replacement via maintenance manager
        replacement_payload = {
            "replaced_on": "2024-02-01",
            "replaced_by": "Technician T",
            "reason": "Preventive maintenance",
            "notes": "Replaced due to scheduled service",
        }
        response = self.client.post(
            f"/api/machines/parts/{part_id}/replacements",
            headers=self._auth_headers(self.mm_token),
            json=replacement_payload,
        )
        self.assertEqual(response.status_code, 201)

        # Parts list should include history entry
        response = self.client.get(
            f"/api/machines/assets/{asset_id}/parts",
            headers=self._auth_headers(self.pm_token),
        )
        self.assertEqual(response.status_code, 200)
        parts = response.get_json()
        self.assertEqual(len(parts), 1)
        self.assertEqual(parts[0]["replacement_history"][0]["reason"], "Preventive maintenance")

        # Record idle event
        idle_payload = {
            "asset_id": asset_id,
            "started_at": "2024-02-05T08:00",
            "ended_at": "2024-02-05T09:30",
            "reason": "Calibration",
        }
        response = self.client.post(
            "/api/machines/idle-events",
            headers=self._auth_headers(self.mm_token),
            json=idle_payload,
        )
        self.assertEqual(response.status_code, 201)

        # Idle events listing should include duration and asset details
        response = self.client.get(
            "/api/machines/idle-events",
            headers=self._auth_headers(self.pm_token),
        )
        self.assertEqual(response.status_code, 200)
        events = response.get_json()
        self.assertEqual(len(events), 1)
        self.assertEqual(events[0]["asset"]["id"], asset_id)
        self.assertEqual(events[0]["duration_minutes"], 90)

        # Create service supplier
        supplier_payload = {
            "name": "Rapid Repairs",
            "contact_person": "Mr. Silva",
            "phone": "0771234567",
            "services_offered": "Breakdown repair",
        }
        response = self.client.post(
            "/api/machines/service-suppliers",
            headers=self._auth_headers(self.pm_token),
            json=supplier_payload,
        )
        self.assertEqual(response.status_code, 201)

        response = self.client.get(
            "/api/machines/service-suppliers",
            headers=self._auth_headers(self.pm_token),
        )
        self.assertEqual(response.status_code, 200)
        suppliers = response.get_json()
        self.assertEqual(len(suppliers), 1)
        self.assertEqual(suppliers[0]["name"], "Rapid Repairs")

    def test_maintenance_manager_cannot_create_assets(self):
        response = self.client.post(
            "/api/machines/assets",
            headers=self._auth_headers(self.mm_token),
            json={"name": "Lathe", "category": "Plant & Machines"},
        )
        self.assertEqual(response.status_code, 403)

<<<<<<< HEAD
    def test_preview_asset_code_endpoint(self):
        response = self.client.get(
            "/api/machines/assets/code",
            headers=self._auth_headers(self.pm_token),
            query_string={"category": "Plant & Machines"},
        )
        self.assertEqual(response.status_code, 200)
        self.assertEqual(response.get_json()["code"], "MCH-0001")

        create_response = self.client.post(
            "/api/machines/assets",
            headers=self._auth_headers(self.pm_token),
            json={"name": "Laser Cutter", "category": "Plant & Machines"},
        )
        self.assertEqual(create_response.status_code, 201)

        response = self.client.get(
            "/api/machines/assets/code",
            headers=self._auth_headers(self.pm_token),
            query_string={"category": "Plant & Machines"},
        )
        self.assertEqual(response.status_code, 200)
        self.assertEqual(response.get_json()["code"], "MCH-0002")

        response = self.client.get(
            "/api/machines/assets/code",
            headers=self._auth_headers(self.pm_token),
            query_string={"category": "Unknown"},
        )
        self.assertEqual(response.status_code, 400)

        response = self.client.get(
            "/api/machines/assets/code",
            headers=self._auth_headers(self.mm_token),
            query_string={"category": "Plant & Machines"},
        )
        self.assertEqual(response.status_code, 403)

=======
>>>>>>> 6025d33b
    def test_codes_increment_per_category(self):
        payload = {
            "name": "Forklift",
            "category": "Vehicles",
        }
        response = self.client.post(
            "/api/machines/assets",
            headers=self._auth_headers(self.pm_token),
            json=payload,
        )
        self.assertEqual(response.status_code, 201)
        self.assertEqual(response.get_json()["code"], "VEH0001")

        response = self.client.post(
            "/api/machines/assets",
            headers=self._auth_headers(self.pm_token),
            json={"name": "Electric Car", "category": "Vehicles"},
        )
        self.assertEqual(response.status_code, 201)
        self.assertEqual(response.get_json()["code"], "VEH0002")


if __name__ == "__main__":
    unittest.main()<|MERGE_RESOLUTION|>--- conflicted
+++ resolved
@@ -175,47 +175,6 @@
         )
         self.assertEqual(response.status_code, 403)
 
-<<<<<<< HEAD
-    def test_preview_asset_code_endpoint(self):
-        response = self.client.get(
-            "/api/machines/assets/code",
-            headers=self._auth_headers(self.pm_token),
-            query_string={"category": "Plant & Machines"},
-        )
-        self.assertEqual(response.status_code, 200)
-        self.assertEqual(response.get_json()["code"], "MCH-0001")
-
-        create_response = self.client.post(
-            "/api/machines/assets",
-            headers=self._auth_headers(self.pm_token),
-            json={"name": "Laser Cutter", "category": "Plant & Machines"},
-        )
-        self.assertEqual(create_response.status_code, 201)
-
-        response = self.client.get(
-            "/api/machines/assets/code",
-            headers=self._auth_headers(self.pm_token),
-            query_string={"category": "Plant & Machines"},
-        )
-        self.assertEqual(response.status_code, 200)
-        self.assertEqual(response.get_json()["code"], "MCH-0002")
-
-        response = self.client.get(
-            "/api/machines/assets/code",
-            headers=self._auth_headers(self.pm_token),
-            query_string={"category": "Unknown"},
-        )
-        self.assertEqual(response.status_code, 400)
-
-        response = self.client.get(
-            "/api/machines/assets/code",
-            headers=self._auth_headers(self.mm_token),
-            query_string={"category": "Plant & Machines"},
-        )
-        self.assertEqual(response.status_code, 403)
-
-=======
->>>>>>> 6025d33b
     def test_codes_increment_per_category(self):
         payload = {
             "name": "Forklift",
