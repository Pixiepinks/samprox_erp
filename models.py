import re
from datetime import datetime, date
from enum import Enum
from extensions import db
from werkzeug.security import generate_password_hash, check_password_hash

class RoleEnum(str, Enum):
    admin = "admin"
    production_manager = "production_manager"
    maintenance_manager = "maintenance_manager"

class User(db.Model):
    id = db.Column(db.Integer, primary_key=True)
    name = db.Column(db.String(120), nullable=False)
    email = db.Column(db.String(120), unique=True, nullable=False)
    password_hash = db.Column(db.String(256), nullable=False)
    role = db.Column(db.Enum(RoleEnum), nullable=False, default=RoleEnum.production_manager)
    active = db.Column(db.Boolean, default=True)

    def set_password(self, pw): self.password_hash = generate_password_hash(pw)
    def check_password(self, pw): return check_password_hash(self.password_hash, pw)

class JobStatus(str, Enum):
    NEW = "NEW"
    ACCEPTED = "ACCEPTED"
    IN_PROGRESS = "IN_PROGRESS"
    COMPLETED = "COMPLETED"
    REJECTED = "REJECTED"

class Job(db.Model):
    id = db.Column(db.Integer, primary_key=True)
    code = db.Column(db.String(40), unique=True, nullable=False)
    title = db.Column(db.String(200), nullable=False)
    description = db.Column(db.Text)
    status = db.Column(db.Enum(JobStatus), default=JobStatus.NEW, index=True)
    priority = db.Column(db.String(20), default="Normal")
    location = db.Column(db.String(120))
    expected_completion_date = db.Column(db.Date)
    completed_date = db.Column(db.Date)
    progress_pct_manual = db.Column(db.Integer)  # nullable

    created_by_id = db.Column(db.Integer, db.ForeignKey("user.id"), nullable=False)
    created_by = db.relationship("User", foreign_keys=[created_by_id])

    assigned_to_id = db.Column(db.Integer, db.ForeignKey("user.id"))
    assigned_to = db.relationship("User", foreign_keys=[assigned_to_id])

    quotation = db.relationship("Quotation", backref="job", uselist=False, cascade="all,delete-orphan")

    created_at = db.Column(db.DateTime, default=datetime.utcnow)
    updated_at = db.Column(db.DateTime, default=datetime.utcnow, onupdate=datetime.utcnow)

    def progress_pct_auto(self):
        # compute based on labor estimate vs actual
        if not self.quotation or not self.quotation.labor_estimate_hours:
            return 0
        total_hours = sum(le.hours for le in self.labor_entries)
        pct = int(min(round((total_hours / self.quotation.labor_estimate_hours) * 100), 100))
        return pct

    @property
    def progress_pct(self):
        return self.progress_pct_manual if self.progress_pct_manual is not None else self.progress_pct_auto()

class Quotation(db.Model):
    id = db.Column(db.Integer, primary_key=True)
    job_id = db.Column(db.Integer, db.ForeignKey("job.id"), unique=True, nullable=False)
    labor_estimate_hours = db.Column(db.Float, default=0)
    labor_rate = db.Column(db.Float, default=0)  # per hour
    material_estimate_cost = db.Column(db.Float, default=0)
    notes = db.Column(db.Text)
    created_at = db.Column(db.DateTime, default=datetime.utcnow)

class LaborEntry(db.Model):
    id = db.Column(db.Integer, primary_key=True)
    job_id = db.Column(db.Integer, db.ForeignKey("job.id"), nullable=False, index=True)
    user_id = db.Column(db.Integer, db.ForeignKey("user.id"), nullable=False)
    date = db.Column(db.Date, nullable=False)
    hours = db.Column(db.Float, nullable=False)
    rate = db.Column(db.Float, nullable=False)
    note = db.Column(db.String(255))
    job = db.relationship("Job", backref=db.backref("labor_entries", cascade="all,delete-orphan"))
    user = db.relationship("User")

class MaterialEntry(db.Model):
    id = db.Column(db.Integer, primary_key=True)
    job_id = db.Column(db.Integer, db.ForeignKey("job.id"), nullable=False, index=True)
    item_name = db.Column(db.String(120), nullable=False)
    qty = db.Column(db.Float, nullable=False)
    unit_cost = db.Column(db.Float, nullable=False)
    note = db.Column(db.String(255))
    job = db.relationship("Job", backref=db.backref("material_entries", cascade="all,delete-orphan"))


class MachineAsset(db.Model):
    id = db.Column(db.Integer, primary_key=True)
    code = db.Column(db.String(60), unique=True, nullable=False)
    name = db.Column(db.String(200), nullable=False)
    category = db.Column(db.String(120))
    location = db.Column(db.String(120))
    manufacturer = db.Column(db.String(120))
    model_number = db.Column(db.String(120))
    serial_number = db.Column(db.String(120))
    installed_on = db.Column(db.Date)
    status = db.Column(db.String(40))
    notes = db.Column(db.Text)
    created_at = db.Column(db.DateTime, default=datetime.utcnow)
    updated_at = db.Column(db.DateTime, default=datetime.utcnow, onupdate=datetime.utcnow)


class MachinePart(db.Model):
    id = db.Column(db.Integer, primary_key=True)
    asset_id = db.Column(db.Integer, db.ForeignKey("machine_asset.id"), nullable=False, index=True)
    name = db.Column(db.String(200), nullable=False)
    part_number = db.Column(db.String(120))
    description = db.Column(db.Text)
    expected_life_hours = db.Column(db.Integer)
    notes = db.Column(db.Text)
    asset = db.relationship(
        "MachineAsset",
        backref=db.backref("parts", cascade="all,delete-orphan", order_by="MachinePart.name"),
    )

    @classmethod
    def generate_part_number(cls):
        prefix = "P-"
        max_number = 0
        numbers = (
            db.session.query(cls.part_number)
            .filter(cls.part_number.isnot(None))
            .filter(cls.part_number.ilike(f"{prefix}%"))
            .all()
        )
        for (value,) in numbers:
            if not value:
                continue
            match = re.match(r"^P-(\d+)$", value.strip(), re.IGNORECASE)
            if match:
                max_number = max(max_number, int(match.group(1)))
        return f"{prefix}{max_number + 1:03d}"


class MachinePartReplacement(db.Model):
    id = db.Column(db.Integer, primary_key=True)
    part_id = db.Column(db.Integer, db.ForeignKey("machine_part.id"), nullable=False, index=True)
    replaced_on = db.Column(db.Date, nullable=False)
    replaced_by = db.Column(db.String(120))
    reason = db.Column(db.String(255))
    notes = db.Column(db.Text)
    part = db.relationship(
        "MachinePart",
        backref=db.backref(
            "replacement_history",
            cascade="all,delete-orphan",
            order_by="MachinePartReplacement.replaced_on.desc()",
        ),
    )


class MachineIdleEvent(db.Model):
    id = db.Column(db.Integer, primary_key=True)
    asset_id = db.Column(db.Integer, db.ForeignKey("machine_asset.id"), nullable=False, index=True)
    started_at = db.Column(db.DateTime, nullable=False)
    ended_at = db.Column(db.DateTime)
    reason = db.Column(db.String(255))
    notes = db.Column(db.Text)
    asset = db.relationship("MachineAsset", backref=db.backref("idle_events", cascade="all,delete-orphan"))

    @property
    def duration_minutes(self):
        if not self.started_at:
            return None
        end_time = self.ended_at or datetime.utcnow()
        delta = end_time - self.started_at
        return int(delta.total_seconds() // 60)


class ServiceSupplier(db.Model):
    id = db.Column(db.Integer, primary_key=True)
    name = db.Column(db.String(200), nullable=False)
    contact_person = db.Column(db.String(120))
    phone = db.Column(db.String(60))
    email = db.Column(db.String(120))
    services_offered = db.Column(db.String(255))
    preferred_assets = db.Column(db.String(255))
    notes = db.Column(db.Text)
    created_at = db.Column(db.DateTime, default=datetime.utcnow)


class DailyProductionEntry(db.Model):
    __table_args__ = (
        db.UniqueConstraint("date", "asset_id", "hour_no", name="uq_daily_production_entry_day_asset_hour"),
    )

    id = db.Column(db.Integer, primary_key=True)
    date = db.Column(db.Date, nullable=False, index=True)
    asset_id = db.Column(db.Integer, db.ForeignKey("machine_asset.id"), nullable=False, index=True)
    hour_no = db.Column(db.Integer, nullable=False)
    quantity_tons = db.Column(db.Float, nullable=False, default=0)
    created_at = db.Column(db.DateTime, default=datetime.utcnow)
    updated_at = db.Column(db.DateTime, default=datetime.utcnow, onupdate=datetime.utcnow)

    asset = db.relationship(
        "MachineAsset",
        backref=db.backref(
            "daily_production_entries",
            cascade="all,delete-orphan",
            order_by="DailyProductionEntry.hour_no",
        ),
    )

    def __repr__(self):
        return (
            f"<DailyProductionEntry date={self.date} asset_id={self.asset_id} "
            f"hour={self.hour_no} qty={self.quantity_tons}>"
        )


class CustomerCategory(str, Enum):
<<<<<<< HEAD
    plantation = "plantation"
    industrial = "industrial"


class CustomerCreditTerm(str, Enum):
    cash = "cash"
    days14 = "14_days"
    days30 = "30_days"
    days45 = "45_days"
    days60 = "60_days"


class CustomerTransportMode(str, Enum):
    samprox_lorry = "samprox_lorry"
    customer_lorry = "customer_lorry"


class CustomerType(str, Enum):
    regular = "regular"
    seasonal = "seasonal"
=======
    PLANTATION = "plantation"
    INDUSTRIAL = "industrial"


class CustomerCreditTerm(str, Enum):
    CASH = "cash"
    DAYS_14 = "14_days"
    DAYS_30 = "30_days"
    DAYS_45 = "45_days"
    DAYS_60 = "60_days"


class CustomerTransportMode(str, Enum):
    SAMPROX_LORRY = "samprox_lorry"
    CUSTOMER_LORRY = "customer_lorry"


class CustomerType(str, Enum):
    REGULAR = "regular"
    SEASONAL = "seasonal"
>>>>>>> 2d4fcf85


class Customer(db.Model):
    id = db.Column(db.Integer, primary_key=True)
    code = db.Column(db.String(50), unique=True)
    name = db.Column(db.String(200), unique=True, nullable=False)
<<<<<<< HEAD
    category = db.Column(db.Enum(CustomerCategory), nullable=False)
    credit_term = db.Column(db.Enum(CustomerCreditTerm), nullable=False)
    transport_mode = db.Column(db.Enum(CustomerTransportMode), nullable=False)
    customer_type = db.Column(db.Enum(CustomerType), nullable=False)
    sales_coordinator_name = db.Column(db.String(120), nullable=False)
    sales_coordinator_phone = db.Column(db.String(50), nullable=False)
    store_keeper_name = db.Column(db.String(120), nullable=False)
    store_keeper_phone = db.Column(db.String(50), nullable=False)
    payment_coordinator_name = db.Column(db.String(120), nullable=False)
    payment_coordinator_phone = db.Column(db.String(50), nullable=False)
    special_note = db.Column(db.Text, nullable=False)
=======
    category = db.Column(
        db.Enum(CustomerCategory), nullable=False, default=CustomerCategory.PLANTATION
    )
    credit_term = db.Column(
        db.Enum(CustomerCreditTerm), nullable=False, default=CustomerCreditTerm.CASH
    )
    transport_mode = db.Column(
        db.Enum(CustomerTransportMode),
        nullable=False,
        default=CustomerTransportMode.SAMPROX_LORRY,
    )
    customer_type = db.Column(
        db.Enum(CustomerType), nullable=False, default=CustomerType.REGULAR
    )
    sales_coordinator_name = db.Column(db.String(120), nullable=False, default="")
    sales_coordinator_phone = db.Column(db.String(50), nullable=False, default="")
    store_keeper_name = db.Column(db.String(120), nullable=False, default="")
    store_keeper_phone = db.Column(db.String(50), nullable=False, default="")
    payment_coordinator_name = db.Column(db.String(120), nullable=False, default="")
    payment_coordinator_phone = db.Column(db.String(50), nullable=False, default="")
    special_note = db.Column(db.Text, nullable=False, default="")
>>>>>>> 2d4fcf85
    created_at = db.Column(db.DateTime, default=datetime.utcnow)

    @property
    def code(self):
        if self.id is None:
            return None
        return f"{self.id:05d}"


class SalesForecastEntry(db.Model):
    id = db.Column(db.Integer, primary_key=True)
    customer_id = db.Column(db.Integer, db.ForeignKey("customer.id"), nullable=False, index=True)
    date = db.Column(db.Date, nullable=False, index=True)
    amount = db.Column(db.Float, nullable=False)
    note = db.Column(db.String(255))
    customer = db.relationship("Customer", backref=db.backref("sales_forecasts", cascade="all,delete-orphan"))

    @classmethod
    def for_month(cls, customer_id: int, target_date: date):
        first_day = target_date.replace(day=1)
        if first_day.month == 12:
            next_month = date(first_day.year + 1, 1, 1)
        else:
            next_month = date(first_day.year, first_day.month + 1, 1)
        return (
            cls.query.filter_by(customer_id=customer_id)
            .filter(cls.date >= first_day, cls.date < next_month)
            .order_by(cls.date.asc())
        )


class SalesActualEntry(db.Model):
    id = db.Column(db.Integer, primary_key=True)
    customer_id = db.Column(db.Integer, db.ForeignKey("customer.id"), nullable=False, index=True)
    date = db.Column(db.Date, nullable=False, index=True)
    amount = db.Column(db.Float, nullable=False)
    reference = db.Column(db.String(120))
    customer = db.relationship("Customer", backref=db.backref("sales_actuals", cascade="all,delete-orphan"))<|MERGE_RESOLUTION|>--- conflicted
+++ resolved
@@ -217,7 +217,6 @@
 
 
 class CustomerCategory(str, Enum):
-<<<<<<< HEAD
     plantation = "plantation"
     industrial = "industrial"
 
@@ -238,35 +237,12 @@
 class CustomerType(str, Enum):
     regular = "regular"
     seasonal = "seasonal"
-=======
-    PLANTATION = "plantation"
-    INDUSTRIAL = "industrial"
-
-
-class CustomerCreditTerm(str, Enum):
-    CASH = "cash"
-    DAYS_14 = "14_days"
-    DAYS_30 = "30_days"
-    DAYS_45 = "45_days"
-    DAYS_60 = "60_days"
-
-
-class CustomerTransportMode(str, Enum):
-    SAMPROX_LORRY = "samprox_lorry"
-    CUSTOMER_LORRY = "customer_lorry"
-
-
-class CustomerType(str, Enum):
-    REGULAR = "regular"
-    SEASONAL = "seasonal"
->>>>>>> 2d4fcf85
 
 
 class Customer(db.Model):
     id = db.Column(db.Integer, primary_key=True)
     code = db.Column(db.String(50), unique=True)
     name = db.Column(db.String(200), unique=True, nullable=False)
-<<<<<<< HEAD
     category = db.Column(db.Enum(CustomerCategory), nullable=False)
     credit_term = db.Column(db.Enum(CustomerCreditTerm), nullable=False)
     transport_mode = db.Column(db.Enum(CustomerTransportMode), nullable=False)
@@ -278,29 +254,6 @@
     payment_coordinator_name = db.Column(db.String(120), nullable=False)
     payment_coordinator_phone = db.Column(db.String(50), nullable=False)
     special_note = db.Column(db.Text, nullable=False)
-=======
-    category = db.Column(
-        db.Enum(CustomerCategory), nullable=False, default=CustomerCategory.PLANTATION
-    )
-    credit_term = db.Column(
-        db.Enum(CustomerCreditTerm), nullable=False, default=CustomerCreditTerm.CASH
-    )
-    transport_mode = db.Column(
-        db.Enum(CustomerTransportMode),
-        nullable=False,
-        default=CustomerTransportMode.SAMPROX_LORRY,
-    )
-    customer_type = db.Column(
-        db.Enum(CustomerType), nullable=False, default=CustomerType.REGULAR
-    )
-    sales_coordinator_name = db.Column(db.String(120), nullable=False, default="")
-    sales_coordinator_phone = db.Column(db.String(50), nullable=False, default="")
-    store_keeper_name = db.Column(db.String(120), nullable=False, default="")
-    store_keeper_phone = db.Column(db.String(50), nullable=False, default="")
-    payment_coordinator_name = db.Column(db.String(120), nullable=False, default="")
-    payment_coordinator_phone = db.Column(db.String(50), nullable=False, default="")
-    special_note = db.Column(db.Text, nullable=False, default="")
->>>>>>> 2d4fcf85
     created_at = db.Column(db.DateTime, default=datetime.utcnow)
 
     @property
