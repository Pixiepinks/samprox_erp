--- conflicted
+++ resolved
@@ -684,93 +684,12 @@
         });
 
         dealersTableBody.addEventListener("click", (event) => {
-<<<<<<< HEAD
             const link = event.target.closest(".dealers-table__link");
             if (!link) return;
             event.preventDefault();
             const href = link.getAttribute("href");
             if (href) {
                 window.location.href = href;
-=======
-            const target = event.target.closest(".dealers-table__link");
-            if (!target) return;
-            event.preventDefault();
-            const code = target.dataset.customerCode || target.textContent;
-            const id = target.dataset.customerId;
-            const dealerMatch =
-                dealersCache.find((dealer) => dealer.id === id || dealer.customer_code === code) ||
-                { id, customer_code: code };
-            openCustomerEditor(dealerMatch);
-        });
-
-        customerModalCloseButtons.forEach((button) => {
-            button.addEventListener("click", closeCustomerEditModal);
-        });
-
-        customerEditModal?.addEventListener("click", (event) => {
-            if (event.target.dataset.closeModal || event.target.classList.contains("modal__overlay")) {
-                closeCustomerEditModal();
-            }
-        });
-
-        customerEditForm?.addEventListener("submit", async (event) => {
-            event.preventDefault();
-            hideCustomerEditError();
-            if (!activeCustomerId) {
-                showCustomerEditError("No customer selected.");
-                return;
-            }
-            const payload = {
-                customer_name: customerEditName.value?.trim(),
-                area_code: customerEditAreaCode.value,
-                city: customerEditCity.value,
-                district: customerEditDistrict.value,
-                province: customerEditProvince.value,
-                company_id: customerEditCompany.value ? Number(customerEditCompany.value) : null,
-            };
-            if (!payload.customer_name) {
-                showCustomerEditError("Customer name is required.");
-                return;
-            }
-            if (!payload.company_id) {
-                showCustomerEditError("Please select a company.");
-                return;
-            }
-            if (user?.role !== "sales" && customerEditManagedBy.value) {
-                payload.managed_by_user_id = Number(customerEditManagedBy.value);
-            }
-            if (user?.role === "admin" || user?.role === "outside_manager") {
-                payload.is_active = customerEditActive.value === "true";
-            }
-            const originalText = customerEditSave.textContent;
-            customerEditSave.disabled = true;
-            customerEditSave.textContent = "Saving…";
-            try {
-                const response = await fetch(`/api/non-samprox-customers/${activeCustomerId}`, {
-                    method: "PUT",
-                    headers: {
-                        "Content-Type": "application/json",
-                        Authorization: `Bearer ${token}`,
-                    },
-                    body: JSON.stringify(payload),
-                });
-                const data = await response.json();
-                if (!response.ok || !data?.ok) {
-                    const message =
-                        response.status === 403
-                            ? "You do not have permission to edit this customer."
-                            : data?.error || "Unable to update customer.";
-                    throw new Error(message);
-                }
-                updateDealersCache(data.data);
-                closeCustomerEditModal();
-            } catch (error) {
-                console.error("Failed to save customer", error);
-                showCustomerEditError(error.message || "Unable to update customer.");
-            } finally {
-                customerEditSave.disabled = false;
-                customerEditSave.textContent = originalText;
->>>>>>> c270c367
             }
         });
 
