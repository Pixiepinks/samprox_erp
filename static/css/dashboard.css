:root {
    color-scheme: light;
    font-family: "Inter", system-ui, -apple-system, BlinkMacSystemFont, "Segoe UI", sans-serif;
    background-color: #f5f7fb;
    color: #0f172a;
}

* {
    box-sizing: border-box;
}

body {
    margin: 0;
    min-height: 100vh;
    background: linear-gradient(135deg, rgba(15, 23, 42, 0.08), rgba(59, 130, 246, 0.12));
    padding: 2.5rem;
}

.page {
    max-width: 1200px;
    margin: 0 auto;
    display: flex;
    flex-direction: column;
    gap: 2rem;
}

.topbar {
    display: flex;
    justify-content: space-between;
    align-items: center;
    background: rgba(255, 255, 255, 0.95);
    border-radius: 24px;
    padding: 1.5rem 2rem;
    box-shadow: 0 18px 40px rgba(15, 23, 42, 0.12);
    backdrop-filter: blur(12px);
}

.brand {
    display: flex;
    align-items: center;
    gap: 1rem;
}

.brand__logo {
    display: grid;
    place-items: center;
    width: 52px;
    height: 52px;
    border-radius: 16px;
    background: linear-gradient(135deg, #1d4ed8, #38bdf8);
    color: #fff;
    font-weight: 700;
    font-size: 1.5rem;
    box-shadow: 0 12px 24px rgba(37, 99, 235, 0.35);
}

.brand__name {
    margin: 0;
    font-weight: 600;
    font-size: 1.2rem;
}

.brand__section {
    margin: 0.2rem 0 0;
    font-size: 0.95rem;
    color: #475569;
}

.topbar__actions {
    display: flex;
    align-items: center;
    gap: 1.5rem;
}

.user-summary {
    display: flex;
    flex-direction: column;
    gap: 0.3rem;
    align-items: flex-end;
}

.user-summary__name {
    font-weight: 600;
}

.user-summary__role {
    font-size: 0.85rem;
    color: #475569;
}

.button {
    display: inline-flex;
    align-items: center;
    justify-content: center;
    gap: 0.4rem;
    padding: 0.7rem 1.4rem;
    border-radius: 12px;
    border: none;
    background: linear-gradient(135deg, #2563eb, #38bdf8);
    color: #fff;
    font-weight: 600;
    cursor: pointer;
    transition: transform 0.2s ease, box-shadow 0.2s ease, opacity 0.2s ease;
    box-shadow: 0 12px 30px rgba(37, 99, 235, 0.25);
}

.button:hover {
    transform: translateY(-1px);
}

.button:active {
    transform: translateY(1px);
}

.button:disabled {
    opacity: 0.6;
    cursor: wait;
    box-shadow: none;
}

.button--secondary {
    background: rgba(15, 23, 42, 0.05);
    color: #0f172a;
    box-shadow: none;
}

.button--ghost {
    background: transparent;
    color: #2563eb;
    box-shadow: none;
}

.subnav {
    display: flex;
    gap: 0.75rem;
    flex-wrap: wrap;
    align-items: center;
    background: rgba(255, 255, 255, 0.85);
    border-radius: 18px;
    padding: 0.9rem 1.2rem;
    box-shadow: 0 12px 24px rgba(15, 23, 42, 0.1);
}

.subnav__link {
    display: inline-flex;
    align-items: center;
    justify-content: center;
    padding: 0.55rem 1.2rem;
    border-radius: 999px;
    font-weight: 600;
    font-size: 0.95rem;
    text-decoration: none;
    color: #1d4ed8;
    background: rgba(59, 130, 246, 0.12);
    transition: transform 0.2s ease, box-shadow 0.2s ease, background 0.2s ease;
}

.subnav__link:hover {
    transform: translateY(-1px);
    box-shadow: 0 10px 20px rgba(59, 130, 246, 0.25);
}

.subnav__link--active {
    background: linear-gradient(135deg, #2563eb, #38bdf8);
    color: #fff;
    box-shadow: 0 12px 24px rgba(37, 99, 235, 0.35);
}

.dashboard {
    display: flex;
    flex-wrap: nowrap;
    gap: 1.5rem;
    overflow-x: auto;
    padding-bottom: 0.5rem;
}

.dashboard::-webkit-scrollbar {
    height: 8px;
}

.dashboard::-webkit-scrollbar-thumb {
    background: rgba(15, 23, 42, 0.2);
    border-radius: 999px;
}

.dashboard::-webkit-scrollbar-track {
    background: rgba(148, 163, 184, 0.15);
    border-radius: 999px;
}

.card {
    background: rgba(255, 255, 255, 0.95);
    border-radius: 24px;
    padding: 1.8rem;
    box-shadow: 0 18px 40px rgba(15, 23, 42, 0.12);
    backdrop-filter: blur(12px);
    display: flex;
    flex-direction: column;
    gap: 1rem;
    min-width: 260px;
}

.card__title {
    margin: 0;
    font-size: 1.3rem;
}

.card__description {
    margin: 0;
    color: #475569;
    font-size: 0.98rem;
    line-height: 1.6;
}

.card__actions {
    margin-top: auto;
}

.card__link {
    display: inline-flex;
    align-items: center;
    gap: 0.4rem;
    font-weight: 600;
    text-decoration: none;
    color: #2563eb;
}

.card__link::after {
    content: "→";
    font-size: 1.1rem;
    transition: transform 0.2s ease;
}

.card__link:hover::after {
    transform: translateX(4px);
}

.section {
    background: rgba(255, 255, 255, 0.95);
    border-radius: 24px;
    padding: 2rem;
    box-shadow: 0 18px 40px rgba(15, 23, 42, 0.12);
    backdrop-filter: blur(12px);
    display: flex;
    flex-direction: column;
    gap: 1.5rem;
}

.section__header {
    display: flex;
    justify-content: space-between;
    align-items: baseline;
    gap: 1rem;
}

.section__header h1 {
    margin: 0;
    font-size: 1.8rem;
}

.section__description {
    margin: 0;
    color: #475569;
    font-size: 1rem;
    line-height: 1.6;
}

.section__grid {
    display: grid;
    grid-template-columns: repeat(auto-fit, minmax(220px, 1fr));
    gap: 1.2rem;
}

.tile {
    border-radius: 18px;
    padding: 1.2rem;
    background: rgba(248, 250, 252, 0.8);
    border: 1px solid rgba(148, 163, 184, 0.4);
    display: flex;
    flex-direction: column;
    gap: 0.6rem;
}

.tile__title {
    margin: 0;
    font-weight: 600;
    font-size: 1rem;
}

.tile__description {
    margin: 0;
    color: #475569;
    font-size: 0.95rem;
    line-height: 1.5;
}

.production-card {
    display: flex;
    flex-direction: column;
    gap: 1.5rem;
    margin-top: 1.5rem;
    border-radius: 20px;
    background: rgba(248, 250, 252, 0.85);
    border: 1px solid rgba(148, 163, 184, 0.35);
    padding: 1.5rem;
}

.production-card__header {
    display: flex;
    flex-wrap: wrap;
    align-items: center;
    justify-content: space-between;
    gap: 1rem;
}

.production-card__header h2 {
    margin: 0 0 0.25rem;
}

.production-card__header p {
    margin: 0;
    color: #475569;
}

.production-card__body {
    display: grid;
    gap: 1.5rem;
}

<<<<<<< HEAD
=======
.production-totals {
    display: flex;
    flex-direction: column;
    gap: 0.9rem;
    padding: 1rem 1.25rem;
    border-radius: 16px;
    border: 1px solid rgba(59, 130, 246, 0.25);
    background: rgba(59, 130, 246, 0.08);
}

.production-totals__row {
    display: flex;
    flex-wrap: wrap;
    align-items: center;
    gap: 1.25rem;
}

.production-totals__title {
    font-weight: 600;
    color: #0f172a;
    min-width: 120px;
}

.production-totals__metrics {
    display: flex;
    flex: 1;
    flex-wrap: wrap;
    gap: 1.5rem;
}

.production-totals__metric {
    display: flex;
    flex-direction: column;
    gap: 0.35rem;
    min-width: 160px;
}

.production-totals__metric-label {
    font-size: 0.85rem;
    color: #475569;
}

.production-totals__metric-value {
    font-size: 1.1rem;
    font-weight: 600;
    color: #0f172a;
}

>>>>>>> f60c76b2
.production-chart {
    display: flex;
    flex-direction: column;
    gap: 1.5rem;
    margin-top: 2.5rem;
}

.production-chart__header {
    display: flex;
    flex-wrap: wrap;
    align-items: center;
    justify-content: space-between;
    gap: 1rem;
}

.production-chart__header h2 {
    margin: 0 0 0.25rem;
}

.production-chart__header p {
    margin: 0;
    color: #475569;
}

.production-chart__body {
    display: grid;
    gap: 1.5rem;
}

.production-chart__controls {
    display: flex;
    flex-wrap: wrap;
    gap: 0.75rem;
    align-items: center;
}

.production-chart__select {
    display: flex;
    flex-direction: column;
    gap: 0.35rem;
    font-size: 0.9rem;
    color: #475569;
}

.production-chart__select select {
    border-radius: 12px;
    border: 1px solid rgba(148, 163, 184, 0.65);
    padding: 0.55rem 0.75rem;
    font: inherit;
    background: #fff;
    min-width: 160px;
    transition: border-color 0.2s ease, box-shadow 0.2s ease;
}

.production-chart__select select:focus {
    outline: none;
    border-color: #2563eb;
    box-shadow: 0 0 0 3px rgba(37, 99, 235, 0.18);
}

.button--ghost.button--active {
    background: rgba(37, 99, 235, 0.12);
    color: #1d4ed8;
}

.production-chart__summary {
    display: flex;
    flex-wrap: wrap;
    gap: 1rem;
}

<<<<<<< HEAD
.production-chart__status {
    margin: 0;
    font-size: 0.9rem;
    color: #475569;
}

.production-chart__status[hidden] {
    display: none !important;
}

.production-chart__status--error {
    color: #b91c1c;
}

=======
>>>>>>> f60c76b2
.production-chart__metric {
    background: rgba(255, 255, 255, 0.8);
    border-radius: 14px;
    padding: 0.9rem 1.1rem;
    min-width: 180px;
    border: 1px solid rgba(148, 163, 184, 0.35);
    display: flex;
    flex-direction: column;
    gap: 0.35rem;
}

.production-chart__metric-label {
    font-size: 0.8rem;
    text-transform: uppercase;
    letter-spacing: 0.04em;
    color: #475569;
}

.production-chart__metric-value {
    font-weight: 700;
    font-size: 1.2rem;
    color: #0f172a;
}

.production-chart__canvas {
    position: relative;
    width: 100%;
    height: 320px;
}

.production-summary {
    display: inline-flex;
    flex-direction: column;
    align-items: flex-end;
    background: linear-gradient(135deg, rgba(37, 99, 235, 0.12), rgba(14, 116, 144, 0.12));
    border-radius: 16px;
    padding: 0.75rem 1rem;
    min-width: 120px;
}

.production-summary__label {
    font-size: 0.8rem;
    text-transform: uppercase;
    letter-spacing: 0.04em;
    color: #1d4ed8;
}

.production-summary__value {
    font-size: 1.5rem;
    font-weight: 700;
    margin-top: 0.2rem;
}

.production-form__grid {
    display: grid;
    grid-template-columns: repeat(auto-fit, minmax(180px, 1fr));
    gap: 1rem;
}

.production-input {
    display: flex;
    flex-direction: column;
    gap: 0.35rem;
}

.production-input label {
    font-weight: 600;
    font-size: 0.95rem;
}

.production-input input,
.production-input select {
    border-radius: 10px;
    border: 1px solid rgba(148, 163, 184, 0.6);
    padding: 0.6rem 0.75rem;
    font: inherit;
    background: #fff;
    transition: border-color 0.2s ease, box-shadow 0.2s ease;
}

.production-input input:focus,
.production-input select:focus {
    outline: none;
    border-color: #2563eb;
    box-shadow: 0 0 0 3px rgba(37, 99, 235, 0.18);
}

.production-actions {
    display: flex;
    justify-content: flex-end;
}

.production-feedback {
    margin: 0;
    font-size: 0.9rem;
    padding: 0.6rem 0.8rem;
    border-radius: 10px;
}

.production-feedback--success {
    background: rgba(16, 185, 129, 0.18);
    color: #0f5132;
}

.production-feedback--error {
    background: rgba(248, 113, 113, 0.18);
    color: #991b1b;
}

.production-table-wrapper {
    overflow-x: auto;
}

.production-table {
    width: 100%;
    border-collapse: collapse;
    background: rgba(255, 255, 255, 0.9);
    border-radius: 16px;
    overflow: hidden;
}

.production-table thead {
    background: rgba(37, 99, 235, 0.1);
}

.production-table th,
.production-table td {
    padding: 0.75rem 1rem;
    text-align: left;
    border-bottom: 1px solid rgba(148, 163, 184, 0.3);
}

.production-table tbody tr:hover {
    background: rgba(37, 99, 235, 0.06);
    cursor: pointer;
}

.production-table__empty {
    text-align: center;
    color: #475569;
}

.required {
    color: #dc2626;
}

@media (max-width: 768px) {
    body {
        padding: 1.5rem;
    }

    .topbar,
    .section {
        padding: 1.2rem 1.4rem;
    }

    .topbar {
        flex-direction: column;
        align-items: flex-start;
        gap: 1.2rem;
    }

    .user-summary {
        align-items: flex-start;
    }

    .production-card__header {
        align-items: flex-start;
    }

    .dashboard {
        grid-template-columns: 1fr;
    }
}<|MERGE_RESOLUTION|>--- conflicted
+++ resolved
@@ -327,8 +327,6 @@
     gap: 1.5rem;
 }
 
-<<<<<<< HEAD
-=======
 .production-totals {
     display: flex;
     flex-direction: column;
@@ -377,7 +375,6 @@
     color: #0f172a;
 }
 
->>>>>>> f60c76b2
 .production-chart {
     display: flex;
     flex-direction: column;
@@ -449,23 +446,6 @@
     gap: 1rem;
 }
 
-<<<<<<< HEAD
-.production-chart__status {
-    margin: 0;
-    font-size: 0.9rem;
-    color: #475569;
-}
-
-.production-chart__status[hidden] {
-    display: none !important;
-}
-
-.production-chart__status--error {
-    color: #b91c1c;
-}
-
-=======
->>>>>>> f60c76b2
 .production-chart__metric {
     background: rgba(255, 255, 255, 0.8);
     border-radius: 14px;
