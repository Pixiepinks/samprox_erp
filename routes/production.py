"""REST endpoints for manufacturing daily production tracking."""

<<<<<<< HEAD
import calendar
from datetime import date as dt_date, timedelta
=======
from datetime import date as dt_date, datetime
>>>>>>> f60c76b2

from flask import Blueprint, jsonify, request
from flask_jwt_extended import get_jwt, jwt_required

from extensions import db
from models import DailyProductionEntry, MachineAsset, RoleEnum
from sqlalchemy import func
from sqlalchemy.orm import joinedload
from schemas import DailyProductionEntrySchema
from sqlalchemy import func


bp = Blueprint("production", __name__, url_prefix="/api/production")

entry_schema = DailyProductionEntrySchema()

SUMMARY_MACHINE_CODES = ("MCH-0001", "MCH-0002")


def require_role(*roles: RoleEnum) -> bool:
    """Return ``True`` if the current JWT belongs to one of the roles."""

    claims = get_jwt()
    try:
        current_role = RoleEnum(claims.get("role"))
    except (TypeError, ValueError):
        return False
    return current_role in roles


def _parse_date(value, *, field_name: str):
    if not value:
        return None
    if isinstance(value, dt_date):
        return value
    try:
        return dt_date.fromisoformat(value)
    except (TypeError, ValueError):
        raise ValueError(f"Invalid date for {field_name}")


def _get_asset(payload):
    asset_id = payload.get("asset_id")
    machine_code = (payload.get("machine_code") or "").strip()

    asset = None
    if asset_id is not None:
        try:
            asset_id = int(asset_id)
        except (TypeError, ValueError):
            raise ValueError("Invalid asset_id")
        asset = MachineAsset.query.get(asset_id)
    elif machine_code:
        asset = MachineAsset.query.filter(
            MachineAsset.code.ilike(machine_code)
        ).first()

    if not asset:
        raise LookupError("Machine asset not found")

    return asset


@bp.post("/daily")
@jwt_required()
def upsert_daily_production():
    if not require_role(RoleEnum.production_manager, RoleEnum.admin):
        return jsonify({"msg": "You do not have permission to record production."}), 403

    payload = request.get_json() or {}

    try:
        production_date = _parse_date(payload.get("date"), field_name="date") or dt_date.today()
    except ValueError as exc:
        return jsonify({"msg": str(exc)}), 400

    try:
        asset = _get_asset(payload)
    except ValueError as exc:
        return jsonify({"msg": str(exc)}), 400
    except LookupError as exc:
        return jsonify({"msg": str(exc)}), 404

    try:
        hour_no = int(payload.get("hour_no"))
    except (TypeError, ValueError):
        return jsonify({"msg": "hour_no must be an integer between 1 and 24."}), 400

    if hour_no < 1 or hour_no > 24:
        return jsonify({"msg": "hour_no must be between 1 and 24."}), 400

    try:
        quantity_tons = float(payload.get("quantity_tons", 0))
    except (TypeError, ValueError):
        return jsonify({"msg": "quantity_tons must be a number."}), 400

    if quantity_tons < 0:
        return jsonify({"msg": "quantity_tons cannot be negative."}), 400

    entry = DailyProductionEntry.query.filter_by(
        date=production_date,
        asset_id=asset.id,
        hour_no=hour_no,
    ).first()

    status_code = 200
    if entry:
        entry.quantity_tons = quantity_tons
    else:
        entry = DailyProductionEntry(
            date=production_date,
            asset=asset,
            hour_no=hour_no,
            quantity_tons=quantity_tons,
        )
        db.session.add(entry)
        status_code = 201

    db.session.commit()

    return jsonify(entry_schema.dump(entry)), status_code


@bp.get("/daily")
@jwt_required()
def get_daily_production():
    if not require_role(RoleEnum.production_manager, RoleEnum.admin, RoleEnum.maintenance_manager):
        return jsonify({"msg": "You do not have permission to view production."}), 403

    query_date_raw = request.args.get("date")
    try:
        query_date = _parse_date(query_date_raw, field_name="date") or dt_date.today()
    except ValueError as exc:
        return jsonify({"msg": str(exc)}), 400

    asset_payload = {
        "asset_id": request.args.get("asset_id"),
        "machine_code": request.args.get("machine_code"),
    }
    try:
        asset = _get_asset(asset_payload)
    except ValueError as exc:
        return jsonify({"msg": str(exc)}), 400
    except LookupError as exc:
        return jsonify({"msg": str(exc)}), 404

    entries = (
        DailyProductionEntry.query.filter_by(date=query_date, asset_id=asset.id)
        .order_by(DailyProductionEntry.hour_no.asc())
        .all()
    )
    entries_by_hour = {entry.hour_no: entry for entry in entries}

    results = []
    total_quantity = 0.0

    for hour in range(1, 25):
        entry = entries_by_hour.get(hour)
        if entry:
            data = entry_schema.dump(entry)
        else:
            data = {
                "id": None,
                "date": query_date.isoformat(),
                "hour_no": hour,
                "quantity_tons": 0.0,
                "asset_id": asset.id,
                "machine_code": asset.code,
                "machine_name": asset.name,
                "updated_at": None,
            }

        quantity_value = data.get("quantity_tons") or 0.0
        try:
            total_quantity += float(quantity_value)
        except (TypeError, ValueError):
            pass
        results.append(data)

    response = {
        "date": query_date.isoformat(),
        "machine": {
            "id": asset.id,
            "code": asset.code,
            "name": asset.name,
        },
        "entries": results,
        "total_quantity_tons": round(total_quantity, 3),
    }

    return jsonify(response)


<<<<<<< HEAD
@bp.get("/monthly-summary")
@jwt_required()
def get_monthly_summary():
    """Return aggregated production totals for each day of a month."""

    if not require_role(
        RoleEnum.production_manager,
        RoleEnum.admin,
        RoleEnum.maintenance_manager,
    ):
        return jsonify({"msg": "You do not have permission to view production."}), 403

    period_raw = (request.args.get("period") or "").strip()

    if period_raw:
        try:
            year_str, month_str = period_raw.split("-", 1)
            year = int(year_str)
            month = int(month_str)
            if month < 1 or month > 12:
                raise ValueError
            reference_date = dt_date(year, month, 1)
        except (ValueError, AttributeError):
            return jsonify({"msg": "Invalid period. Use YYYY-MM format."}), 400
    else:
        today = dt_date.today()
        reference_date = dt_date(today.year, today.month, 1)

    _, days_in_month = calendar.monthrange(reference_date.year, reference_date.month)
    start_date = reference_date
    end_date = reference_date + timedelta(days=days_in_month - 1)

    asset_payload = {
        "asset_id": request.args.get("asset_id"),
        "machine_code": request.args.get("machine_code"),
    }
    asset = None

    if asset_payload["asset_id"] is not None or asset_payload["machine_code"]:
        try:
            asset = _get_asset(asset_payload)
        except ValueError as exc:
            return jsonify({"msg": str(exc)}), 400
        except LookupError as exc:
            return jsonify({"msg": str(exc)}), 404

    query = db.session.query(
        DailyProductionEntry.date,
        func.sum(DailyProductionEntry.quantity_tons).label("total_quantity"),
    ).filter(
        DailyProductionEntry.date >= start_date,
        DailyProductionEntry.date <= end_date,
    )

    if asset is not None:
        query = query.filter(DailyProductionEntry.asset_id == asset.id)

    rows = query.group_by(DailyProductionEntry.date).order_by(DailyProductionEntry.date).all()

    totals_by_day = {}
    for row in rows:
        entry_date, total_quantity = row
        try:
            quantity = float(total_quantity or 0.0)
        except (TypeError, ValueError):
            quantity = 0.0
        totals_by_day[entry_date.day] = round(quantity, 3)

    values = [
        totals_by_day.get(day, 0.0) for day in range(1, days_in_month + 1)
    ]

    total_quantity_tons = round(sum(values), 3)
    average_quantity_tons = round(total_quantity_tons / days_in_month, 3) if days_in_month else 0.0

    peak_day = None
    peak_quantity = 0.0
    if values:
        peak_quantity = max(values)
        try:
            peak_index = values.index(peak_quantity)
        except ValueError:
            peak_index = None
        if peak_index is not None:
            peak_day = peak_index + 1

    response = {
        "period": f"{reference_date.year:04d}-{reference_date.month:02d}",
        "label": reference_date.strftime("%B %Y"),
        "days": days_in_month,
        "values": values,
        "total_quantity_tons": total_quantity_tons,
        "average_quantity_tons": average_quantity_tons,
        "peak_day": peak_day,
        "peak_quantity_tons": peak_quantity,
    }

    if asset is not None:
        response["machine"] = {
            "id": asset.id,
            "code": asset.code,
            "name": asset.name,
        }
=======
@bp.get("/daily/summary")
@jwt_required()
def get_daily_production_summary():
    if not require_role(
        RoleEnum.production_manager, RoleEnum.admin, RoleEnum.maintenance_manager
    ):
        return jsonify({"msg": "You do not have permission to view production."}), 403

    query_date_raw = request.args.get("date")
    try:
        query_date = _parse_date(query_date_raw, field_name="date") or dt_date.today()
    except ValueError as exc:
        return jsonify({"msg": str(exc)}), 400

    machine_codes_param = request.args.get("machine_codes")
    if machine_codes_param:
        raw_codes = [code.strip() for code in machine_codes_param.split(",") if code.strip()]
    else:
        raw_codes = list(SUMMARY_MACHINE_CODES)

    machine_codes = []
    seen_codes = set()
    for code in raw_codes:
        if code and code not in seen_codes:
            machine_codes.append(code)
            seen_codes.add(code)

    if not machine_codes:
        machine_codes = list(SUMMARY_MACHINE_CODES)

    canonical_codes = {}
    for code in machine_codes:
        if code:
            canonical_codes[code.lower()] = code

    assets = (
        MachineAsset.query.filter(MachineAsset.code.in_(machine_codes))
        .order_by(MachineAsset.code.asc())
        .all()
    )
    asset_by_code = {asset.code: asset for asset in assets}

    entries = (
        DailyProductionEntry.query.options(joinedload(DailyProductionEntry.asset))
        .filter_by(date=query_date)
        .all()
    )

    summary_by_hour = {hour: {} for hour in range(1, 25)}

    for entry in entries:
        asset = entry.asset
        if not asset or not asset.code:
            continue
        code = canonical_codes.get(asset.code.lower())
        if not code:
            continue

        quantity = 0.0
        try:
            quantity = float(entry.quantity_tons or 0.0)
        except (TypeError, ValueError):
            quantity = 0.0

        updated_at = getattr(entry, "updated_at", None)
        if updated_at is None:
            updated_at = getattr(entry, "created_at", None)

        if entry.hour_no < 1 or entry.hour_no > 24:
            continue

        summary_by_hour.setdefault(entry.hour_no, {})
        summary_by_hour[entry.hour_no][code] = {
            "entry_id": entry.id,
            "asset_id": asset.id,
            "machine_code": code,
            "quantity_tons": round(quantity, 3),
            "updated_at": updated_at.isoformat() if updated_at else None,
        }

        if code not in asset_by_code:
            asset_by_code[code] = asset

    hours = []
    total_quantity = 0.0

    daily_totals_by_machine = {code: 0.0 for code in machine_codes}

    for hour in range(1, 25):
        hour_data = summary_by_hour.get(hour, {})
        machines_payload = {}
        hour_total = 0.0
        latest_update = None

        for code in machine_codes:
            machine_entry = hour_data.get(code)
            if machine_entry is None:
                asset = asset_by_code.get(code)
                machine_entry = {
                    "entry_id": None,
                    "asset_id": getattr(asset, "id", None),
                    "machine_code": code,
                    "quantity_tons": 0.0,
                    "updated_at": None,
                }
            machines_payload[code] = machine_entry

            try:
                machine_quantity = float(machine_entry.get("quantity_tons") or 0.0)
                hour_total += machine_quantity
                daily_totals_by_machine[code] = daily_totals_by_machine.get(code, 0.0) + machine_quantity
            except (TypeError, ValueError):
                pass

            updated_value = machine_entry.get("updated_at")
            if updated_value:
                try:
                    candidate = datetime.fromisoformat(updated_value)
                except ValueError:
                    candidate = None
                if candidate is not None:
                    if latest_update is None or candidate > latest_update:
                        latest_update = candidate

        total_quantity += hour_total

        hour_payload = {
            "hour_no": hour,
            "machines": machines_payload,
            "hour_total_tons": round(hour_total, 3),
            "last_updated": latest_update.isoformat() if latest_update else None,
        }
        hours.append(hour_payload)

    machines_metadata = []
    for code in machine_codes:
        asset = asset_by_code.get(code)
        machines_metadata.append(
            {
                "code": code,
                "id": getattr(asset, "id", None),
                "name": getattr(asset, "name", code),
            }
        )

    today_totals = {
        "machines": {
            code: round(daily_totals_by_machine.get(code, 0.0), 3) for code in machine_codes
        },
    }
    today_totals["total"] = round(
        sum(today_totals["machines"].values()),
        3,
    )

    month_start = query_date.replace(day=1)
    mtd_totals_by_machine = {code: 0.0 for code in machine_codes}

    mtd_entries = (
        db.session.query(
            MachineAsset.code,
            func.coalesce(func.sum(DailyProductionEntry.quantity_tons), 0),
        )
        .join(DailyProductionEntry, DailyProductionEntry.asset_id == MachineAsset.id)
        .filter(
            DailyProductionEntry.date >= month_start,
            DailyProductionEntry.date <= query_date,
            MachineAsset.code.in_(machine_codes),
        )
        .group_by(MachineAsset.code)
        .all()
    )

    for code_value, total_value in mtd_entries:
        canonical_code = canonical_codes.get(code_value.lower()) if code_value else None
        if canonical_code:
            try:
                mtd_totals_by_machine[canonical_code] = float(total_value or 0.0)
            except (TypeError, ValueError):
                mtd_totals_by_machine[canonical_code] = 0.0

    mtd_totals = {
        "machines": {
            code: round(mtd_totals_by_machine.get(code, 0.0), 3) for code in machine_codes
        },
    }
    mtd_totals["total"] = round(sum(mtd_totals["machines"].values()), 3)

    response = {
        "date": query_date.isoformat(),
        "machines": machines_metadata,
        "hours": hours,
        "total_quantity_tons": round(total_quantity, 3),
        "totals": {
            "today": today_totals,
            "mtd": mtd_totals,
        },
    }
>>>>>>> f60c76b2

    return jsonify(response)<|MERGE_RESOLUTION|>--- conflicted
+++ resolved
@@ -1,11 +1,6 @@
 """REST endpoints for manufacturing daily production tracking."""
 
-<<<<<<< HEAD
-import calendar
-from datetime import date as dt_date, timedelta
-=======
 from datetime import date as dt_date, datetime
->>>>>>> f60c76b2
 
 from flask import Blueprint, jsonify, request
 from flask_jwt_extended import get_jwt, jwt_required
@@ -199,111 +194,6 @@
     return jsonify(response)
 
 
-<<<<<<< HEAD
-@bp.get("/monthly-summary")
-@jwt_required()
-def get_monthly_summary():
-    """Return aggregated production totals for each day of a month."""
-
-    if not require_role(
-        RoleEnum.production_manager,
-        RoleEnum.admin,
-        RoleEnum.maintenance_manager,
-    ):
-        return jsonify({"msg": "You do not have permission to view production."}), 403
-
-    period_raw = (request.args.get("period") or "").strip()
-
-    if period_raw:
-        try:
-            year_str, month_str = period_raw.split("-", 1)
-            year = int(year_str)
-            month = int(month_str)
-            if month < 1 or month > 12:
-                raise ValueError
-            reference_date = dt_date(year, month, 1)
-        except (ValueError, AttributeError):
-            return jsonify({"msg": "Invalid period. Use YYYY-MM format."}), 400
-    else:
-        today = dt_date.today()
-        reference_date = dt_date(today.year, today.month, 1)
-
-    _, days_in_month = calendar.monthrange(reference_date.year, reference_date.month)
-    start_date = reference_date
-    end_date = reference_date + timedelta(days=days_in_month - 1)
-
-    asset_payload = {
-        "asset_id": request.args.get("asset_id"),
-        "machine_code": request.args.get("machine_code"),
-    }
-    asset = None
-
-    if asset_payload["asset_id"] is not None or asset_payload["machine_code"]:
-        try:
-            asset = _get_asset(asset_payload)
-        except ValueError as exc:
-            return jsonify({"msg": str(exc)}), 400
-        except LookupError as exc:
-            return jsonify({"msg": str(exc)}), 404
-
-    query = db.session.query(
-        DailyProductionEntry.date,
-        func.sum(DailyProductionEntry.quantity_tons).label("total_quantity"),
-    ).filter(
-        DailyProductionEntry.date >= start_date,
-        DailyProductionEntry.date <= end_date,
-    )
-
-    if asset is not None:
-        query = query.filter(DailyProductionEntry.asset_id == asset.id)
-
-    rows = query.group_by(DailyProductionEntry.date).order_by(DailyProductionEntry.date).all()
-
-    totals_by_day = {}
-    for row in rows:
-        entry_date, total_quantity = row
-        try:
-            quantity = float(total_quantity or 0.0)
-        except (TypeError, ValueError):
-            quantity = 0.0
-        totals_by_day[entry_date.day] = round(quantity, 3)
-
-    values = [
-        totals_by_day.get(day, 0.0) for day in range(1, days_in_month + 1)
-    ]
-
-    total_quantity_tons = round(sum(values), 3)
-    average_quantity_tons = round(total_quantity_tons / days_in_month, 3) if days_in_month else 0.0
-
-    peak_day = None
-    peak_quantity = 0.0
-    if values:
-        peak_quantity = max(values)
-        try:
-            peak_index = values.index(peak_quantity)
-        except ValueError:
-            peak_index = None
-        if peak_index is not None:
-            peak_day = peak_index + 1
-
-    response = {
-        "period": f"{reference_date.year:04d}-{reference_date.month:02d}",
-        "label": reference_date.strftime("%B %Y"),
-        "days": days_in_month,
-        "values": values,
-        "total_quantity_tons": total_quantity_tons,
-        "average_quantity_tons": average_quantity_tons,
-        "peak_day": peak_day,
-        "peak_quantity_tons": peak_quantity,
-    }
-
-    if asset is not None:
-        response["machine"] = {
-            "id": asset.id,
-            "code": asset.code,
-            "name": asset.name,
-        }
-=======
 @bp.get("/daily/summary")
 @jwt_required()
 def get_daily_production_summary():
@@ -502,6 +392,5 @@
             "mtd": mtd_totals,
         },
     }
->>>>>>> f60c76b2
 
     return jsonify(response)