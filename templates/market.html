<!DOCTYPE html>
<html lang="en">
<head>
    <meta charset="UTF-8" />
    <meta name="viewport" content="width=device-width, initial-scale=1.0" />
    <title>Market | SAMPROX ERP</title>
    <link rel="preconnect" href="https://fonts.googleapis.com" />
    <link rel="preconnect" href="https://fonts.gstatic.com" crossorigin />
    <link href="https://fonts.googleapis.com/css2?family=Inter:wght@400;500;600;700&display=swap" rel="stylesheet" />
    <link rel="stylesheet" href="{{ url_for('static', filename='css/dashboard.css') }}" />
</head>
<body>
    <div class="page">
        <header class="topbar">
            <div class="brand">
                <div class="brand__logo">S</div>
                <div class="brand__details">
                    <p class="brand__name">SAMPROX ERP</p>
                    <p class="brand__section">Market Insights</p>
                </div>
            </div>
            <div class="topbar__actions">
                <a class="button button--ghost" href="{{ url_for('ui.mind_page') }}">Mind</a>
                <div class="user-summary">
                    <span class="user-summary__name" id="user-name"></span>
                    <span class="user-summary__role" id="user-role"></span>
                </div>
                <button type="button" class="button button--secondary" id="logout">Sign out</button>
            </div>
        </header>
        <nav class="subnav" aria-label="7M navigation">
            <a class="subnav__link" href="{{ url_for('ui.mind_page') }}">Mind</a>
            <a class="subnav__link" href="{{ url_for('ui.man_page') }}">Man</a>
            <a class="subnav__link" href="{{ url_for('ui.machines_page') }}">Machine</a>
            <a class="subnav__link" href="{{ url_for('ui.material_page') }}">Material</a>
            <a class="subnav__link subnav__link--active" href="{{ url_for('ui.market_page') }}">Market</a>
            <a class="subnav__link" href="{{ url_for('ui.manufacturing_page') }}">Manufacturing</a>
            <a class="subnav__link" href="{{ url_for('ui.money_page') }}">Money</a>
        </nav>
        <section class="section">
            <header class="section__header">
                <h1>Demand & customer alignment</h1>
            </header>
            <p class="section__description">
                Keep production aligned with market demand by reviewing orders, forecasts, and customer
                feedback. Use this page to coordinate priorities across sales, production, and service.
            </p>
            <div class="section__grid">
                <article class="tile">
                    <h2 class="tile__title">Sales pipeline</h2>
                    <p class="tile__description">
                        Track upcoming orders and opportunities to plan capacity and inventory.
                    </p>
                </article>
                <article class="tile">
                    <h2 class="tile__title">Customer feedback</h2>
                    <p class="tile__description">
                        Collect insights from support tickets and surveys to improve service quality.
                    </p>
                </article>
                <article class="tile">
                    <h2 class="tile__title">Competitor watch</h2>
                    <p class="tile__description">
                        Highlight market trends and competitor moves that influence pricing or demand.
                    </p>
                </article>
                <article class="tile">
                    <h2 class="tile__title">Promotion calendar</h2>
                    <p class="tile__description">
                        Coordinate marketing campaigns with production capabilities to avoid bottlenecks.
                    </p>
                </article>
            </div>
<<<<<<< HEAD
            <article class="production-card sales-entry" aria-labelledby="sales-entry-title">
                <div>
                    <h2 id="sales-entry-title">Record sales entry</h2>
                    <p class="sales-entry__subtitle">
                        Capture forecasted or actual sales to instantly refresh the performance report below.
                    </p>
                </div>
                <form id="sales-entry-form" class="sales-entry__form" aria-label="Record sales entry">
                    <label class="sales-entry__field" for="sales-entry-date">
                        <span class="sales-entry__label">Date</span>
                        <input type="date" id="sales-entry-date" name="date" class="sales-entry__input" required />
                    </label>
                    <label class="sales-entry__field" for="sales-entry-customer">
                        <span class="sales-entry__label">Customer</span>
                        <select id="sales-entry-customer" name="customer_id" class="sales-entry__select" required></select>
                    </label>
                    <label class="sales-entry__field" for="sales-entry-type">
                        <span class="sales-entry__label">Entry type</span>
                        <select id="sales-entry-type" name="sale_type" class="sales-entry__select" required>
                            <option value="actual">Actual sale</option>
                            <option value="forecast">Forecast sale</option>
                        </select>
                    </label>
                    <label class="sales-entry__field" for="sales-entry-unit-price">
                        <span class="sales-entry__label">Unit price (Rs/Ton)</span>
                        <input
                            type="number"
                            id="sales-entry-unit-price"
                            name="unit_price"
                            class="sales-entry__input"
                            inputmode="decimal"
                            step="0.01"
                            min="0"
                            placeholder="0.00"
                            required
                        />
                    </label>
                    <label class="sales-entry__field" for="sales-entry-quantity">
                        <span class="sales-entry__label">Quantity (Tons)</span>
                        <input
                            type="number"
                            id="sales-entry-quantity"
                            name="quantity_tons"
                            class="sales-entry__input"
                            inputmode="decimal"
                            step="0.01"
                            min="0"
                            placeholder="0.00"
                            required
                        />
                    </label>
                    <div class="sales-entry__field">
                        <span class="sales-entry__label">Sales value (Rs)</span>
                        <output id="sales-entry-total" class="sales-entry__total" aria-live="polite">0.00</output>
                    </div>
                    <div class="sales-entry__actions">
                        <button type="submit" class="button" id="sales-entry-submit">Save entry</button>
                    </div>
                </form>
                <p id="sales-entry-feedback" class="sales-entry__feedback" role="status" aria-live="polite"></p>
            </article>
            <dialog id="customer-dialog" class="modal" aria-labelledby="customer-dialog-title">
                <form id="customer-form" class="modal__form">
                    <header class="modal__header">
                        <h2 id="customer-dialog-title" class="modal__title">Add new customer</h2>
                        <p class="modal__subtitle">Customer ID will be assigned automatically (e.g. 00001).</p>
                    </header>
                    <div class="modal__grid">
                        <label class="modal__field" for="customer-name">
                            <span class="modal__label">Customer name</span>
                            <input id="customer-name" name="name" type="text" class="modal__input" required />
                        </label>
                        <label class="modal__field" for="customer-category">
                            <span class="modal__label">Category</span>
                            <select id="customer-category" name="category" class="modal__select" required></select>
                        </label>
                        <label class="modal__field" for="customer-credit-term">
                            <span class="modal__label">Credit term</span>
                            <select id="customer-credit-term" name="credit_term" class="modal__select" required></select>
                        </label>
                        <label class="modal__field" for="customer-transport-mode">
                            <span class="modal__label">Transport mode</span>
                            <select id="customer-transport-mode" name="transport_mode" class="modal__select" required></select>
                        </label>
                        <label class="modal__field" for="customer-type">
                            <span class="modal__label">Type</span>
                            <select id="customer-type" name="customer_type" class="modal__select" required></select>
                        </label>
                        <label class="modal__field" for="customer-sales-coordinator-name">
                            <span class="modal__label">Sales coordinator name</span>
                            <input
                                id="customer-sales-coordinator-name"
                                name="sales_coordinator_name"
                                type="text"
                                class="modal__input"
                                required
                            />
                        </label>
                        <label class="modal__field" for="customer-sales-coordinator-phone">
                            <span class="modal__label">Sales coordinator telephone</span>
                            <input
                                id="customer-sales-coordinator-phone"
                                name="sales_coordinator_phone"
                                type="tel"
                                class="modal__input"
                                required
                            />
                        </label>
                        <label class="modal__field" for="customer-store-keeper-name">
                            <span class="modal__label">Store keeper name</span>
                            <input
                                id="customer-store-keeper-name"
                                name="store_keeper_name"
                                type="text"
                                class="modal__input"
                                required
                            />
                        </label>
                        <label class="modal__field" for="customer-store-keeper-phone">
                            <span class="modal__label">Store keeper telephone</span>
                            <input
                                id="customer-store-keeper-phone"
                                name="store_keeper_phone"
                                type="tel"
                                class="modal__input"
                                required
                            />
                        </label>
                        <label class="modal__field" for="customer-payment-coordinator-name">
                            <span class="modal__label">Payment coordinator name</span>
                            <input
                                id="customer-payment-coordinator-name"
                                name="payment_coordinator_name"
                                type="text"
                                class="modal__input"
                                required
                            />
                        </label>
                        <label class="modal__field" for="customer-payment-coordinator-phone">
                            <span class="modal__label">Payment coordinator telephone</span>
                            <input
                                id="customer-payment-coordinator-phone"
                                name="payment_coordinator_phone"
                                type="tel"
                                class="modal__input"
                                required
                            />
                        </label>
                        <label class="modal__field modal__field--full" for="customer-special-note">
                            <span class="modal__label">Special note</span>
                            <textarea
                                id="customer-special-note"
                                name="special_note"
                                class="modal__textarea"
                                rows="3"
                                required
                            ></textarea>
                        </label>
                    </div>
                    <p id="customer-form-feedback" class="modal__feedback" role="status" aria-live="polite"></p>
                    <div class="modal__actions">
                        <button type="button" class="button button--secondary" id="customer-form-cancel">Cancel</button>
                        <button type="submit" class="button" id="customer-form-submit">Save customer</button>
                    </div>
                </form>
            </dialog>
=======
>>>>>>> 2d4fcf85
            <article class="production-card sales-report" aria-labelledby="sales-report-title">
                <div class="production-card__header">
                    <div>
                        <h2 id="sales-report-title">Customer sales performance</h2>
                        <p id="sales-report-subtitle" class="sales-report__subtitle">
                            Select a month and year to compare forecasted versus actual sales by customer.
                        </p>
                    </div>
                    <form id="sales-report-form" class="sales-report__controls" aria-label="Customer sales filters">
                        <label class="sales-report__field" for="sales-report-month">
                            <span class="sales-report__label">Month</span>
                            <select id="sales-report-month" name="month" class="sales-report__input" required></select>
                        </label>
                        <label class="sales-report__field" for="sales-report-year">
                            <span class="sales-report__label">Year</span>
                            <select id="sales-report-year" name="year" class="sales-report__input" required></select>
                        </label>
                        <label class="sales-report__field" for="sales-report-customer">
                            <span class="sales-report__label">Customer</span>
                            <select id="sales-report-customer" name="customer_id" class="sales-report__input">
                                <option value="">All customers</option>
                            </select>
                        </label>
                        <button type="submit" class="button" id="sales-report-submit">Load report</button>
                    </form>
                </div>
                <p id="sales-report-feedback" class="sales-report__feedback" role="status" aria-live="polite"></p>
                <div id="sales-report-results" class="sales-report__results" aria-live="polite"></div>
            </article>
        </section>
    </div>
    <script>
        const token = localStorage.getItem("samprox_token");
        const userRaw = localStorage.getItem("samprox_user");
        let user;

        try {
            user = userRaw ? JSON.parse(userRaw) : null;
        } catch (_) {
            user = null;
        }

        if (!token || !user) {
            window.location.href = "/";
        }

        const roleLabels = {
            admin: "Admin",
            production_manager: "Production Manager",
            maintenance_manager: "Maintenance Manager",
            technician: "Technician",
        };

        const userNameEl = document.getElementById("user-name");
        const userRoleEl = document.getElementById("user-role");
        const logoutButton = document.getElementById("logout");
        const entryForm = document.getElementById("sales-entry-form");
        const entryDateInput = document.getElementById("sales-entry-date");
        const entryCustomerSelect = document.getElementById("sales-entry-customer");
        const entryTypeSelect = document.getElementById("sales-entry-type");
        const entryUnitPriceInput = document.getElementById("sales-entry-unit-price");
        const entryQuantityInput = document.getElementById("sales-entry-quantity");
        const entryTotalOutput = document.getElementById("sales-entry-total");
        const entryFeedbackEl = document.getElementById("sales-entry-feedback");
        const entrySubmitButton = document.getElementById("sales-entry-submit");
        const customerDialog = document.getElementById("customer-dialog");
        const customerForm = document.getElementById("customer-form");
        const customerFormSubmit = document.getElementById("customer-form-submit");
        const customerFormCancel = document.getElementById("customer-form-cancel");
        const customerFormFeedback = document.getElementById("customer-form-feedback");
        const customerCategorySelect = document.getElementById("customer-category");
        const customerCreditTermSelect = document.getElementById("customer-credit-term");
        const customerTransportSelect = document.getElementById("customer-transport-mode");
        const customerTypeSelect = document.getElementById("customer-type");
        const customerNameInput = document.getElementById("customer-name");
        const customerSalesCoordinatorName = document.getElementById("customer-sales-coordinator-name");
        const customerSalesCoordinatorPhone = document.getElementById("customer-sales-coordinator-phone");
        const customerStoreKeeperName = document.getElementById("customer-store-keeper-name");
        const customerStoreKeeperPhone = document.getElementById("customer-store-keeper-phone");
        const customerPaymentCoordinatorName = document.getElementById("customer-payment-coordinator-name");
        const customerPaymentCoordinatorPhone = document.getElementById("customer-payment-coordinator-phone");
        const customerSpecialNote = document.getElementById("customer-special-note");
        const addCustomerOptionValue = "__create__";

        function handleUnauthorized() {
            localStorage.removeItem("samprox_token");
            localStorage.removeItem("samprox_user");
            window.location.href = "/";
        }

        userNameEl.textContent = user?.name || "Unknown";
        userRoleEl.textContent = roleLabels[user?.role] || "";

        logoutButton.addEventListener("click", () => {
            handleUnauthorized();
        });

        const monthNames = [
            "January",
            "February",
            "March",
            "April",
            "May",
            "June",
            "July",
            "August",
            "September",
            "October",
            "November",
            "December",
        ];

        const reportForm = document.getElementById("sales-report-form");
        const monthSelect = document.getElementById("sales-report-month");
        const yearSelect = document.getElementById("sales-report-year");
        const customerSelect = document.getElementById("sales-report-customer");
        const submitButton = document.getElementById("sales-report-submit");
        const feedbackEl = document.getElementById("sales-report-feedback");
        const resultsEl = document.getElementById("sales-report-results");
        const subtitleEl = document.getElementById("sales-report-subtitle");

        const customerCategoryOptions = [
            { value: "plantation", label: "Plantation" },
            { value: "industrial", label: "Industrial" },
        ];
        const customerCreditTermOptions = [
            { value: "cash", label: "Cash" },
            { value: "14_days", label: "14 Days" },
            { value: "30_days", label: "30 Days" },
            { value: "45_days", label: "45 Days" },
            { value: "60_days", label: "60 Days" },
        ];
        const customerTransportOptions = [
            { value: "samprox_lorry", label: "Samprox lorry" },
            { value: "customer_lorry", label: "Customer lorry" },
        ];
        const customerTypeOptions = [
            { value: "regular", label: "Regular" },
            { value: "seasonal", label: "Seasonal" },
        ];

<<<<<<< HEAD
=======
        const knownCustomers = new Map();
        const numberFormatter = new Intl.NumberFormat(undefined, {
            minimumFractionDigits: 2,
            maximumFractionDigits: 2,
        });

        const monthNames = [
            "January",
            "February",
            "March",
            "April",
            "May",
            "June",
            "July",
            "August",
            "September",
            "October",
            "November",
            "December",
        ];

        const reportForm = document.getElementById("sales-report-form");
        const monthSelect = document.getElementById("sales-report-month");
        const yearSelect = document.getElementById("sales-report-year");
        const customerSelect = document.getElementById("sales-report-customer");
        const submitButton = document.getElementById("sales-report-submit");
        const feedbackEl = document.getElementById("sales-report-feedback");
        const resultsEl = document.getElementById("sales-report-results");
        const subtitleEl = document.getElementById("sales-report-subtitle");

>>>>>>> 2d4fcf85
        const knownCustomers = new Map();
        const numberFormatter = new Intl.NumberFormat(undefined, {
            minimumFractionDigits: 2,
            maximumFractionDigits: 2,
        });

        function populateSelectOptions(select, options) {
            if (!select) {
                return;
            }
            select.innerHTML = "";
            options.forEach((option) => {
                const el = document.createElement("option");
                el.value = option.value;
                el.textContent = option.label;
                select.appendChild(el);
            });
        }

        function populateCustomerFormOptions() {
            populateSelectOptions(customerCategorySelect, customerCategoryOptions);
            populateSelectOptions(customerCreditTermSelect, customerCreditTermOptions);
            populateSelectOptions(customerTransportSelect, customerTransportOptions);
            populateSelectOptions(customerTypeSelect, customerTypeOptions);
        }

        function formatAmount(value) {
            return numberFormatter.format(value || 0);
        }

        function updateSubtitle(year, month) {
            if (!subtitleEl) {
                return;
            }
            if (!year || !month) {
                subtitleEl.textContent =
                    "Select a month and year to compare forecasted versus actual sales by customer.";
                return;
            }
            const monthIndex = Math.max(1, Math.min(12, Number(month))) - 1;
            const monthName = monthNames[monthIndex] || "";
            subtitleEl.textContent = `${monthName} ${year}`.trim();
        }

        function setFeedback(message, variant = "info") {
            if (!feedbackEl) {
                return;
            }

            const variants = ["sales-report__feedback--error", "sales-report__feedback--success", "sales-report__feedback--info"];
            feedbackEl.classList.remove("sales-report__feedback--visible", ...variants);

            if (!message) {
                feedbackEl.textContent = "";
                return;
            }

            feedbackEl.textContent = message;
            if (variant === "error") {
                feedbackEl.classList.add("sales-report__feedback--error");
            } else if (variant === "success") {
                feedbackEl.classList.add("sales-report__feedback--success");
            } else {
                feedbackEl.classList.add("sales-report__feedback--info");
            }
            feedbackEl.classList.add("sales-report__feedback--visible");
        }

<<<<<<< HEAD
        function setEntryFeedback(message, variant = "info") {
            if (!entryFeedbackEl) {
                return;
            }

            const variants = ["sales-entry__feedback--error", "sales-entry__feedback--success"];
            entryFeedbackEl.classList.remove("sales-entry__feedback--visible", ...variants);

            if (!message) {
                entryFeedbackEl.textContent = "";
                return;
            }

            entryFeedbackEl.textContent = message;
            if (variant === "error") {
                entryFeedbackEl.classList.add("sales-entry__feedback--error");
            } else if (variant === "success") {
                entryFeedbackEl.classList.add("sales-entry__feedback--success");
            }
            entryFeedbackEl.classList.add("sales-entry__feedback--visible");
        }

        function formatCustomerLabel(customer) {
            if (!customer) {
                return "";
            }
            return customer.code ? `${customer.code} — ${customer.name}` : customer.name;
        }

        function normalizeCustomer(customer) {
            if (!customer) {
                return null;
            }

            const id = customer.id ?? customer.customer_id;
            const name = customer.name ?? customer.customer_name;
            if (!id || !name) {
                return null;
            }

            return {
                ...customer,
                id: String(id),
                name,
                code: customer.code ?? customer.customer_code ?? null,
            };
        }

        function registerCustomers(customers) {
            if (!Array.isArray(customers)) {
=======
        function updateCustomerOptions(customers) {
            if (!Array.isArray(customers) || !customerSelect) {
>>>>>>> 2d4fcf85
                return;
            }

            let hasUpdates = false;
            customers.forEach((customer) => {
<<<<<<< HEAD
                const normalized = normalizeCustomer(customer);
                if (!normalized) {
                    return;
                }
                knownCustomers.set(normalized.id, normalized);
            });
        }

        function refreshCustomerSelectors() {
            const sorted = Array.from(knownCustomers.values()).sort((a, b) =>
                (a.name || "").localeCompare(b.name || "")
            );

            if (customerSelect) {
                const previousValue = customerSelect.value;
                customerSelect.innerHTML = "";
                const defaultOption = document.createElement("option");
                defaultOption.value = "";
                defaultOption.textContent = "All customers";
                customerSelect.appendChild(defaultOption);

                sorted.forEach((customer) => {
                    const option = document.createElement("option");
                    option.value = customer.id;
                    option.textContent = formatCustomerLabel(customer);
                    customerSelect.appendChild(option);
                });

                if (previousValue && customerSelect.querySelector(`option[value="${previousValue}"]`)) {
                    customerSelect.value = previousValue;
                }
            }

            if (entryCustomerSelect) {
                const previousValue =
                    entryCustomerSelect.value && entryCustomerSelect.value !== addCustomerOptionValue
                        ? entryCustomerSelect.value
                        : "";
                entryCustomerSelect.innerHTML = "";

                const placeholderOption = document.createElement("option");
                placeholderOption.value = "";
                placeholderOption.textContent = "Select a customer";
                entryCustomerSelect.appendChild(placeholderOption);

                const createOption = document.createElement("option");
                createOption.value = addCustomerOptionValue;
                createOption.textContent = "➕ Add new customer";
                entryCustomerSelect.appendChild(createOption);

                sorted.forEach((customer) => {
                    const option = document.createElement("option");
                    option.value = customer.id;
                    option.textContent = formatCustomerLabel(customer);
                    entryCustomerSelect.appendChild(option);
                });

                if (previousValue && entryCustomerSelect.querySelector(`option[value="${previousValue}"]`)) {
                    entryCustomerSelect.value = previousValue;
                } else {
                    entryCustomerSelect.value = "";
                }
            }
        }

        function updateCustomerOptions(customers) {
            registerCustomers(customers);
            refreshCustomerSelectors();
        }
=======
                if (!knownCustomers.has(customer.customer_id)) {
                    knownCustomers.set(customer.customer_id, customer.customer_name);
                    hasUpdates = true;
                }
            });
>>>>>>> 2d4fcf85

            if (!hasUpdates && customerSelect.options.length > 0) {
                return;
            }

<<<<<<< HEAD
            const unit = Number.parseFloat(entryUnitPriceInput?.value ?? "0");
            const quantity = Number.parseFloat(entryQuantityInput?.value ?? "0");
            const safeUnit = Number.isFinite(unit) ? unit : 0;
            const safeQuantity = Number.isFinite(quantity) ? quantity : 0;
            const total = safeUnit * safeQuantity;
            entryTotalOutput.textContent = numberFormatter.format(total || 0);
        }

        async function createCustomer(customerData) {
            if (!token) {
                return null;
            }

            const response = await fetch("/api/market/customers", {
                method: "POST",
                headers: {
                    Authorization: `Bearer ${token}`,
                    "Content-Type": "application/json",
                    Accept: "application/json",
                },
                body: JSON.stringify(customerData),
            });

            if (response.status === 401) {
                handleUnauthorized();
                return null;
            }

            const data = await response.json().catch(() => ({}));
            if (!response.ok) {
                if (response.status === 409 && data.customer) {
                    return { customer: data.customer, alreadyExists: true };
                }
                throw new Error(data.msg || "Unable to create customer.");
            }

            return { customer: data.customer, alreadyExists: false };
        }

        async function loadCustomers() {
            if (!token) {
                refreshCustomerSelectors();
                return;
            }

            try {
                const response = await fetch("/api/market/customers", {
                    headers: {
                        Authorization: `Bearer ${token}`,
                        Accept: "application/json",
                    },
                });

                if (response.status === 401) {
                    handleUnauthorized();
                    return;
                }

                if (!response.ok) {
                    throw new Error("Unable to load customers");
                }

                const data = await response.json();
                registerCustomers(data.customers || []);
            } catch (error) {
                console.error(error);
            } finally {
                refreshCustomerSelectors();
            }
        }

        function closeCustomerDialog() {
            if (!customerDialog) {
                return;
            }
            if (typeof customerDialog.close === "function") {
                customerDialog.close();
            } else {
                customerDialog.removeAttribute("open");
            }
        }

        function resetCustomerForm() {
            if (customerForm) {
                customerForm.reset();
            }
            setCustomerFormFeedback("");
        }

        function setCustomerFormFeedback(message, variant = "error") {
            if (!customerFormFeedback) {
                return;
            }
            customerFormFeedback.textContent = message || "";
            customerFormFeedback.classList.remove(
                "modal__feedback--visible",
                "modal__feedback--error",
                "modal__feedback--success",
            );

            if (!message) {
                return;
            }

            if (variant === "success") {
                customerFormFeedback.classList.add("modal__feedback--success");
            } else {
                customerFormFeedback.classList.add("modal__feedback--error");
            }
            customerFormFeedback.classList.add("modal__feedback--visible");
        }

        function openCustomerDialog() {
            resetCustomerForm();
            populateCustomerFormOptions();
            if (customerDialog) {
                if (typeof customerDialog.showModal === "function") {
                    customerDialog.showModal();
                } else {
                    customerDialog.setAttribute("open", "");
                }
            }
            customerNameInput?.focus();
        }

        if (customerDialog) {
            customerDialog.addEventListener("cancel", (event) => {
                event.preventDefault();
                closeCustomerDialog();
                resetCustomerForm();
                if (entryCustomerSelect && entryCustomerSelect.value === addCustomerOptionValue) {
                    entryCustomerSelect.value = "";
                }
            });
            customerDialog.addEventListener("close", () => {
                if (entryCustomerSelect && entryCustomerSelect.value === addCustomerOptionValue) {
                    entryCustomerSelect.value = "";
                }
            });
        }

        if (entryCustomerSelect) {
            entryCustomerSelect.addEventListener("change", (event) => {
                if (event.target.value !== addCustomerOptionValue) {
                    return;
                }
                event.target.value = "";
                openCustomerDialog();
            });
        }

        if (customerFormCancel) {
            customerFormCancel.addEventListener("click", (event) => {
                event.preventDefault();
                closeCustomerDialog();
                resetCustomerForm();
                if (entryCustomerSelect && entryCustomerSelect.value === addCustomerOptionValue) {
                    entryCustomerSelect.value = "";
                }
            });
        }

        function collectCustomerFormData() {
            const payload = {
                name: customerNameInput?.value?.trim() || "",
                category: customerCategorySelect?.value || "",
                credit_term: customerCreditTermSelect?.value || "",
                transport_mode: customerTransportSelect?.value || "",
                customer_type: customerTypeSelect?.value || "",
                sales_coordinator_name: customerSalesCoordinatorName?.value?.trim() || "",
                sales_coordinator_phone: customerSalesCoordinatorPhone?.value?.trim() || "",
                store_keeper_name: customerStoreKeeperName?.value?.trim() || "",
                store_keeper_phone: customerStoreKeeperPhone?.value?.trim() || "",
                payment_coordinator_name: customerPaymentCoordinatorName?.value?.trim() || "",
                payment_coordinator_phone: customerPaymentCoordinatorPhone?.value?.trim() || "",
                special_note: customerSpecialNote?.value?.trim() || "",
            };

            return payload;
        }

        if (customerForm) {
            customerForm.addEventListener("submit", async (event) => {
                event.preventDefault();
                if (!customerForm.checkValidity()) {
                    customerForm.reportValidity();
                    return;
                }

                const payload = collectCustomerFormData();
                const values = Object.values(payload);
                if (values.some((value) => value === "")) {
                    setCustomerFormFeedback("All fields are required.", "error");
                    return;
                }

                setCustomerFormFeedback("");
                if (customerFormSubmit) {
                    customerFormSubmit.disabled = true;
                }

                try {
                    const result = await createCustomer(payload);
                    if (!result || !result.customer) {
                        throw new Error("Unable to create customer.");
                    }

                    const { customer, alreadyExists } = result;
                    registerCustomers([customer]);
                    refreshCustomerSelectors();
                    closeCustomerDialog();
                    resetCustomerForm();

                    const customerIdValue = customer.id ?? customer.customer_id;
                    if (entryCustomerSelect && customerIdValue) {
                        entryCustomerSelect.value = String(customerIdValue);
                    }

                    const code = customer.code ?? customer.customer_code ?? customerIdValue;
                    const message = alreadyExists
                        ? `Customer "${customer.name}" already exists and is ready to use.`
                        : `Customer "${customer.name}" (ID ${code}) created successfully.`;
                    setEntryFeedback(message, "success");
                } catch (error) {
                    console.error(error);
                    setCustomerFormFeedback(error?.message || "Unable to create customer.");
                } finally {
                    if (customerFormSubmit) {
                        customerFormSubmit.disabled = false;
                    }
                }
=======
            const currentValue = customerSelect.value;
            customerSelect.innerHTML = "";
            const defaultOption = document.createElement("option");
            defaultOption.value = "";
            defaultOption.textContent = "All customers";
            customerSelect.appendChild(defaultOption);

            const sorted = Array.from(knownCustomers.entries()).sort((a, b) => {
                return a[1].localeCompare(b[1]);
            });

            sorted.forEach(([id, name]) => {
                const option = document.createElement("option");
                option.value = String(id);
                option.textContent = name;
                customerSelect.appendChild(option);
>>>>>>> 2d4fcf85
            });

            if (currentValue && knownCustomers.has(Number(currentValue))) {
                customerSelect.value = currentValue;
            }
        }

<<<<<<< HEAD
        populateCustomerFormOptions();
        refreshCustomerSelectors();
        loadCustomers();

=======
>>>>>>> 2d4fcf85
        function renderCustomer(customer) {
            const card = document.createElement("article");
            card.className = "sales-report__customer";

            const header = document.createElement("div");
            header.className = "sales-report__customer-header";

            const headingWrapper = document.createElement("div");
            const nameEl = document.createElement("h3");
            nameEl.className = "sales-report__customer-name";
            nameEl.textContent = customer.customer_name;
            headingWrapper.appendChild(nameEl);

            const summaryEl = document.createElement("p");
            summaryEl.className = "sales-report__customer-summary";
            summaryEl.textContent = "Daily comparison of forecasted and actual sales.";
            headingWrapper.appendChild(summaryEl);

            const totals = document.createElement("dl");
            totals.className = "sales-report__totals";

            const variance = customer.monthly_actual_total - customer.monthly_forecast_total;
            const totalsConfig = [
                { label: "Forecast", value: customer.monthly_forecast_total },
                { label: "Actual", value: customer.monthly_actual_total },
                { label: "Variance", value: variance },
            ];

            totalsConfig.forEach(({ label, value }) => {
                const group = document.createElement("div");
                group.className = "sales-report__totals-item";
                const dt = document.createElement("dt");
                dt.textContent = label;
                const dd = document.createElement("dd");
                dd.textContent = formatAmount(value);
                dd.className = "sales-report__totals-value";
                if (label === "Variance") {
                    if (value > 0) {
                        dd.classList.add("sales-report__variance--positive");
                    } else if (value < 0) {
                        dd.classList.add("sales-report__variance--negative");
                    }
                }
                group.appendChild(dt);
                group.appendChild(dd);
                totals.appendChild(group);
            });

            header.appendChild(headingWrapper);
            header.appendChild(totals);
            card.appendChild(header);

            const table = document.createElement("table");
            table.className = "sales-report__table";

            const thead = document.createElement("thead");
            const headRow = document.createElement("tr");
            ["Date", "Forecast", "Actual", "Variance"].forEach((label, index) => {
                const th = document.createElement("th");
                th.textContent = label;
                if (index > 0) {
                    th.className = "sales-report__cell--numeric";
                }
                headRow.appendChild(th);
            });
            thead.appendChild(headRow);
            table.appendChild(thead);

            const tbody = document.createElement("tbody");

            if (!customer.dates.length) {
                const row = document.createElement("tr");
                const cell = document.createElement("td");
                cell.colSpan = 4;
                cell.className = "sales-report__empty-row";
                cell.textContent = "No sales recorded for this customer.";
                row.appendChild(cell);
                tbody.appendChild(row);
            } else {
                customer.dates.forEach((entry) => {
                    const row = document.createElement("tr");

                    const dateCell = document.createElement("td");
                    dateCell.textContent = entry.date;
                    row.appendChild(dateCell);

                    const forecastCell = document.createElement("td");
                    forecastCell.textContent = formatAmount(entry.forecast_amount);
                    forecastCell.className = "sales-report__cell--numeric";
                    row.appendChild(forecastCell);

                    const actualCell = document.createElement("td");
                    actualCell.textContent = formatAmount(entry.actual_amount);
                    actualCell.className = "sales-report__cell--numeric";
                    row.appendChild(actualCell);

                    const varianceValue = entry.actual_amount - entry.forecast_amount;
                    const varianceCell = document.createElement("td");
                    varianceCell.textContent = formatAmount(varianceValue);
                    varianceCell.className = "sales-report__cell--numeric";
                    if (varianceValue > 0) {
                        varianceCell.classList.add("sales-report__variance--positive");
                    } else if (varianceValue < 0) {
                        varianceCell.classList.add("sales-report__variance--negative");
                    }
                    row.appendChild(varianceCell);

                    tbody.appendChild(row);
                });
            }

            table.appendChild(tbody);
            card.appendChild(table);
            return card;
        }

        function renderReport(data) {
            if (!resultsEl) {
                return;
            }

            resultsEl.innerHTML = "";
            if (!data || !Array.isArray(data.customers) || data.customers.length === 0) {
                const empty = document.createElement("p");
                empty.className = "sales-report__empty";
                empty.textContent = "No sales data available for the selected period.";
                resultsEl.appendChild(empty);
                return;
            }

            const container = document.createElement("div");
            container.className = "sales-report__customers";

            data.customers.forEach((customer) => {
                container.appendChild(renderCustomer(customer));
            });

            resultsEl.appendChild(container);
        }

        function populateSelectors() {
            if (!monthSelect || !yearSelect) {
                return;
            }

            const now = new Date();
            const currentMonth = now.getMonth() + 1;
            const currentYear = now.getFullYear();

            monthNames.forEach((name, index) => {
                const option = document.createElement("option");
                option.value = String(index + 1);
                option.textContent = name;
                monthSelect.appendChild(option);
            });

            const startYear = currentYear - 2;
            const endYear = currentYear + 1;
            for (let year = endYear; year >= startYear; year -= 1) {
                const option = document.createElement("option");
                option.value = String(year);
                option.textContent = String(year);
                yearSelect.appendChild(option);
            }

            monthSelect.value = String(currentMonth);
            yearSelect.value = String(currentYear);
            updateSubtitle(currentYear, currentMonth);
        }

        async function loadReport() {
            if (!token) {
                return;
            }

            const year = yearSelect.value;
            const month = monthSelect.value;

            updateSubtitle(year, month);
            setFeedback("Loading customer sales…", "info");
            resultsEl.innerHTML = '<p class="sales-report__loading">Loading report…</p>';

            submitButton.disabled = true;

            try {
                const params = new URLSearchParams({
                    year: String(year),
                    month: String(month),
                });
                if (customerSelect && customerSelect.value) {
                    params.append("customer_id", customerSelect.value);
                }

                const response = await fetch(`/api/reports/customer-sales?${params.toString()}`, {
                    headers: {
                        Authorization: `Bearer ${token}`,
                        Accept: "application/json",
                    },
                });

                if (response.status === 401) {
                    localStorage.removeItem("samprox_token");
                    localStorage.removeItem("samprox_user");
                    window.location.href = "/";
                    return;
                }

                if (!response.ok) {
                    const errorData = await response.json().catch(() => ({ msg: "Unable to load report" }));
                    throw new Error(errorData.msg || "Unable to load report");
                }

                const data = await response.json();
                updateCustomerOptions(data.customers || []);
                renderReport(data);

                if (data.customers && data.customers.length > 0) {
                    const totalCustomers = data.customers.length;
                    setFeedback(
                        `Showing sales data for ${totalCustomers} ${totalCustomers === 1 ? "customer" : "customers"}.`,
                        "success",
                    );
                } else {
                    setFeedback("No sales data recorded for the selected period.", "info");
                }
            } catch (error) {
                console.error(error);
                resultsEl.innerHTML = "";
                const errorMessage = error?.message || "Unable to load report.";
                setFeedback(errorMessage, "error");
            } finally {
                submitButton.disabled = false;
            }
        }

        if (reportForm) {
            populateSelectors();
            reportForm.addEventListener("submit", (event) => {
                event.preventDefault();
                loadReport();
            });
            loadReport();
        }
    </script>
</body>
</html><|MERGE_RESOLUTION|>--- conflicted
+++ resolved
@@ -71,7 +71,6 @@
                     </p>
                 </article>
             </div>
-<<<<<<< HEAD
             <article class="production-card sales-entry" aria-labelledby="sales-entry-title">
                 <div>
                     <h2 id="sales-entry-title">Record sales entry</h2>
@@ -238,8 +237,6 @@
                     </div>
                 </form>
             </dialog>
-=======
->>>>>>> 2d4fcf85
             <article class="production-card sales-report" aria-labelledby="sales-report-title">
                 <div class="production-card__header">
                     <div>
@@ -381,39 +378,6 @@
             { value: "seasonal", label: "Seasonal" },
         ];
 
-<<<<<<< HEAD
-=======
-        const knownCustomers = new Map();
-        const numberFormatter = new Intl.NumberFormat(undefined, {
-            minimumFractionDigits: 2,
-            maximumFractionDigits: 2,
-        });
-
-        const monthNames = [
-            "January",
-            "February",
-            "March",
-            "April",
-            "May",
-            "June",
-            "July",
-            "August",
-            "September",
-            "October",
-            "November",
-            "December",
-        ];
-
-        const reportForm = document.getElementById("sales-report-form");
-        const monthSelect = document.getElementById("sales-report-month");
-        const yearSelect = document.getElementById("sales-report-year");
-        const customerSelect = document.getElementById("sales-report-customer");
-        const submitButton = document.getElementById("sales-report-submit");
-        const feedbackEl = document.getElementById("sales-report-feedback");
-        const resultsEl = document.getElementById("sales-report-results");
-        const subtitleEl = document.getElementById("sales-report-subtitle");
-
->>>>>>> 2d4fcf85
         const knownCustomers = new Map();
         const numberFormatter = new Intl.NumberFormat(undefined, {
             minimumFractionDigits: 2,
@@ -482,7 +446,6 @@
             feedbackEl.classList.add("sales-report__feedback--visible");
         }
 
-<<<<<<< HEAD
         function setEntryFeedback(message, variant = "info") {
             if (!entryFeedbackEl) {
                 return;
@@ -533,16 +496,11 @@
 
         function registerCustomers(customers) {
             if (!Array.isArray(customers)) {
-=======
-        function updateCustomerOptions(customers) {
-            if (!Array.isArray(customers) || !customerSelect) {
->>>>>>> 2d4fcf85
                 return;
             }
 
             let hasUpdates = false;
             customers.forEach((customer) => {
-<<<<<<< HEAD
                 const normalized = normalizeCustomer(customer);
                 if (!normalized) {
                     return;
@@ -612,19 +570,11 @@
             registerCustomers(customers);
             refreshCustomerSelectors();
         }
-=======
-                if (!knownCustomers.has(customer.customer_id)) {
-                    knownCustomers.set(customer.customer_id, customer.customer_name);
-                    hasUpdates = true;
-                }
-            });
->>>>>>> 2d4fcf85
 
             if (!hasUpdates && customerSelect.options.length > 0) {
                 return;
             }
 
-<<<<<<< HEAD
             const unit = Number.parseFloat(entryUnitPriceInput?.value ?? "0");
             const quantity = Number.parseFloat(entryQuantityInput?.value ?? "0");
             const safeUnit = Number.isFinite(unit) ? unit : 0;
@@ -856,24 +806,6 @@
                         customerFormSubmit.disabled = false;
                     }
                 }
-=======
-            const currentValue = customerSelect.value;
-            customerSelect.innerHTML = "";
-            const defaultOption = document.createElement("option");
-            defaultOption.value = "";
-            defaultOption.textContent = "All customers";
-            customerSelect.appendChild(defaultOption);
-
-            const sorted = Array.from(knownCustomers.entries()).sort((a, b) => {
-                return a[1].localeCompare(b[1]);
-            });
-
-            sorted.forEach(([id, name]) => {
-                const option = document.createElement("option");
-                option.value = String(id);
-                option.textContent = name;
-                customerSelect.appendChild(option);
->>>>>>> 2d4fcf85
             });
 
             if (currentValue && knownCustomers.has(Number(currentValue))) {
@@ -881,13 +813,10 @@
             }
         }
 
-<<<<<<< HEAD
         populateCustomerFormOptions();
         refreshCustomerSelectors();
         loadCustomers();
 
-=======
->>>>>>> 2d4fcf85
         function renderCustomer(customer) {
             const card = document.createElement("article");
             card.className = "sales-report__customer";
