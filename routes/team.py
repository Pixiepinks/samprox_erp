--- conflicted
+++ resolved
@@ -1136,7 +1136,6 @@
     return Decimal("0")
 
 
-<<<<<<< HEAD
 def _resolve_sales_based_target_allowance(
     monthly_sales_tons: Decimal, monthly_production_tons: Decimal
 ) -> Decimal:
@@ -1178,8 +1177,6 @@
     return Decimal("0")
 
 
-=======
->>>>>>> 93265310
 def _compute_target_allowance_amounts(month: str) -> dict[int, Decimal]:
     bounds = _get_month_bounds(month)
     if not bounds:
